{
  "name": "server",
  "private": true,
  "scripts": {
    "dev": "npx nest start --watch",
    "start": "node dist/main.js",
    "build": "npx nest build",
    "migration:generate": "typeorm-ts-node-commonjs migration:generate -d src/database/data-source.ts",
    "migration:run": "typeorm-ts-node-commonjs migration:run -d src/database/data-source.ts",
    "migration:revert": "typeorm-ts-node-commonjs migration:revert -d src/database/data-source.ts"
  },
  "devDependencies": {
    "@nestjs/cli": "^11.0.0",
    "@nestjs/testing": "^11.0.0"
  },
  "dependencies": {
<<<<<<< HEAD
    "@auth/core": "^0.37.0",
    "@auth/express": "^0.6.0",
    "@keyv/redis": "^3.0.0",
    "@nestjs/cache-manager": "^3.0.0",
    "@nestjs/common": "^10.0.0",
    "@nestjs/core": "^10.0.0",
    "@nestjs/platform-express": "^10.0.0",
    "@nestjs/swagger": "^7.4.2",
    "@nestjs/typeorm": "^10.0.0",
    "cache-manager": "^7.0.0",
    "keyv": "^5.0.0",
    "pg": "^8.12.0",
    "reflect-metadata": "^0.1.13",
=======
    "@nestjs/common": "^11.1.6",
    "@nestjs/core": "^11.1.6", 
    "@nestjs/platform-express": "^11.1.6",
    "@nestjs/typeorm": "^11.0.0",
    "@nestjs/swagger": "^11.2.0",
    "@nestjs/cache-manager": "^3.0.1",
    "cache-manager": "^7.2.2",
    "@keyv/redis": "^3.0.0",
    "keyv": "^5.1.0",
    "@auth/core": "^0.37.2",
    "@auth/express": "^0.6.1",
    "pg": "^8.13.1",
    "reflect-metadata": "^0.2.2",
>>>>>>> 72bce9c3
    "rxjs": "^7.8.1",
    "typeorm": "^0.3.27",
    "class-transformer": "^0.5.1",
    "class-validator": "^0.14.1"
  }
}<|MERGE_RESOLUTION|>--- conflicted
+++ resolved
@@ -14,7 +14,6 @@
     "@nestjs/testing": "^11.0.0"
   },
   "dependencies": {
-<<<<<<< HEAD
     "@auth/core": "^0.37.0",
     "@auth/express": "^0.6.0",
     "@keyv/redis": "^3.0.0",
@@ -28,21 +27,6 @@
     "keyv": "^5.0.0",
     "pg": "^8.12.0",
     "reflect-metadata": "^0.1.13",
-=======
-    "@nestjs/common": "^11.1.6",
-    "@nestjs/core": "^11.1.6", 
-    "@nestjs/platform-express": "^11.1.6",
-    "@nestjs/typeorm": "^11.0.0",
-    "@nestjs/swagger": "^11.2.0",
-    "@nestjs/cache-manager": "^3.0.1",
-    "cache-manager": "^7.2.2",
-    "@keyv/redis": "^3.0.0",
-    "keyv": "^5.1.0",
-    "@auth/core": "^0.37.2",
-    "@auth/express": "^0.6.1",
-    "pg": "^8.13.1",
-    "reflect-metadata": "^0.2.2",
->>>>>>> 72bce9c3
     "rxjs": "^7.8.1",
     "typeorm": "^0.3.27",
     "class-transformer": "^0.5.1",
