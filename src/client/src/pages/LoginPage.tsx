import { useState } from "react";
import { useNavigate } from "react-router-dom";
import "../styles/login.css";
import { User, UserRole } from "../types";

interface LoginPageProps {
  onLogin: (user: User) => void;
}

function getErrorMessage(err: unknown, fallback = 'Something went wrong') {
  if (err instanceof Error) {return err.message;}
  if (typeof err === 'string') {return err;}
  try { return JSON.stringify(err); } catch { return fallback; }
}

export default function LoginPage({ onLogin }: LoginPageProps) {
  const [email, setEmail] = useState("");
  const [password, setPassword] = useState("");
  const [error, setError] = useState<string | null>(null);
  const navigate = useNavigate();

  const handleLogin = async (e: React.FormEvent) => {
    e.preventDefault();
    setError(null);

    try {
      const response = await fetch("http://localhost:3000/api/auth/login", {
        method: "POST",
        headers: { "Content-Type": "application/json" },
        body: JSON.stringify({ email, password }),
        credentials: "include", // send cookies (needed if using sessions)
      });

      if (response.status === 401) {
        throw new Error("Invalid email or password");
      }

      if (!response.ok) {
        const errorData = await response.json().catch(() => null);
        throw new Error(
          errorData?.message ?? `Login failed: ${response.status}`
        );
      }

      const user: User = await response.json(); // backend returns AuthenticatedUser shape
      onLogin(user);

<<<<<<< HEAD
      navigate("/home");
    } catch (err) {
      setError(err instanceof Error ? err.message : "Login failed");
=======
      if (user.role === UserRole.ADMIN) {
        navigate('/admin-panel');
      } else {
        navigate('/home');
      }
    } catch (err: unknown) {
      setError(getErrorMessage(err, 'Login failed'));
>>>>>>> 6490e3fe
    }
    //console.warn("Logging in with:", { email, password });
  };

  const handleDevLogin = (role: UserRole) => {
    const credentials: Record<UserRole, { email: string; password: string }> = {
      [UserRole.STAFF]: { email: "staff@uvic.ca", password: "staff" },
      [UserRole.ADMIN]: { email: "admin@uvic.ca", password: "admin" },
      [UserRole.REGISTRAR]: {
        email: "registrar@uvic.ca",
        password: "registrar",
      },
    };

    const { email: prefillEmail, password: prefillPassword } =
      credentials[role];
    setEmail(prefillEmail);
    setPassword(prefillPassword);
    setError(null);
  };

  return (
    <div className="login-container">
      <div className="login-card">
        <h1>Uvic Room Booking Login</h1>
        <form className="login-form" onSubmit={handleLogin}>
          <div>
            <label htmlFor="email">Email</label>
            <input
              id="email"
              placeholder="Enter your email"
              type="email"
              value={email}
              onChange={(e) => setEmail(e.target.value)}
              required
            />
          </div>
          <div>
            <label htmlFor="password">Password</label>
            <input
              id="password"
              placeholder="Enter your password"
              type="password"
              value={password}
              onChange={(e) => setPassword(e.target.value)}
              required
            />
          </div>
          <button type="submit">Login</button>
          {error && <p className="error">{error}</p>}
        </form>

        <div
          style={{
            marginTop: "20px",
            paddingTop: "20px",
            borderTop: "1px solid #ddd",
          }}
        >
          <p style={{ fontSize: "14px", color: "#666", marginBottom: "10px" }}>
            Development Login Options:
          </p>
          <div style={{ display: "flex", flexDirection: "column", gap: "8px" }}>
            <button
              type="button"
              onClick={() => handleDevLogin(UserRole.STAFF)}
              style={{
                padding: "8px 16px",
                backgroundColor: "#f0f0f0",
                border: "1px solid #ccc",
                borderRadius: "4px",
                cursor: "pointer",
              }}
            >
              Continue as Staff
            </button>
            <button
              type="button"
              onClick={() => handleDevLogin(UserRole.ADMIN)}
              style={{
                padding: "8px 16px",
                backgroundColor: "#f0f0f0",
                border: "1px solid #ccc",
                borderRadius: "4px",
                cursor: "pointer",
              }}
            >
              Continue as Admin
            </button>
            <button
              type="button"
              onClick={() => handleDevLogin(UserRole.REGISTRAR)}
              style={{
                padding: "8px 16px",
                backgroundColor: "#f0f0f0",
                border: "1px solid #ccc",
                borderRadius: "4px",
                cursor: "pointer",
              }}
            >
              Continue as Registrar
            </button>
          </div>
        </div>
      </div>
    </div>
  );
}<|MERGE_RESOLUTION|>--- conflicted
+++ resolved
@@ -7,10 +7,18 @@
   onLogin: (user: User) => void;
 }
 
-function getErrorMessage(err: unknown, fallback = 'Something went wrong') {
-  if (err instanceof Error) {return err.message;}
-  if (typeof err === 'string') {return err;}
-  try { return JSON.stringify(err); } catch { return fallback; }
+function getErrorMessage(err: unknown, fallback = "Something went wrong") {
+  if (err instanceof Error) {
+    return err.message;
+  }
+  if (typeof err === "string") {
+    return err;
+  }
+  try {
+    return JSON.stringify(err);
+  } catch {
+    return fallback;
+  }
 }
 
 export default function LoginPage({ onLogin }: LoginPageProps) {
@@ -45,19 +53,13 @@
       const user: User = await response.json(); // backend returns AuthenticatedUser shape
       onLogin(user);
 
-<<<<<<< HEAD
-      navigate("/home");
-    } catch (err) {
-      setError(err instanceof Error ? err.message : "Login failed");
-=======
       if (user.role === UserRole.ADMIN) {
-        navigate('/admin-panel');
+        navigate("/admin-panel");
       } else {
-        navigate('/home');
+        navigate("/home");
       }
     } catch (err: unknown) {
-      setError(getErrorMessage(err, 'Login failed'));
->>>>>>> 6490e3fe
+      setError(getErrorMessage(err, "Login failed"));
     }
     //console.warn("Logging in with:", { email, password });
   };
