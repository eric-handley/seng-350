--- conflicted
+++ resolved
@@ -1,77 +1,74 @@
-import React from 'react'
-import { User, UserRole } from '../types'
-import UsersTab from '../components/UserTab'
-import EditUser from '../components/EditUser'
-import AddUser from '../components/AddUser'
-
-interface UsersPageProps {
-  users: User[]
-  currentUser: User
-  editingUser: User | null
-  addingUser: User | null
-  error: string | null
-  onEditUser: (user: User) => void
-  onSaveUser: (user: User) => void
-  onAddUser: () => void
-  onSaveNewUser: (user: User) => void
-  onBlockUser: (user: User) => void
-  onCancelEdit: () => void
-  onCancelAdd: () => void
-}
-
-export const UsersPage: React.FC<UsersPageProps> = ({
-  users,
-  currentUser,
-  editingUser,
-  addingUser,
-  error,
-  onEditUser,
-  onSaveUser,
-  onAddUser,
-  onSaveNewUser,
-  onBlockUser,
-  onCancelEdit,
-  onCancelAdd
-}) => {
-  if (currentUser.role !== UserRole.ADMIN && currentUser.role !== UserRole.REGISTRAR) {
-    return null
-  }
-
-  return (
-    <div style={{ display: 'flex', flexDirection: 'column', gap: '1.5rem' }}>
-      <UsersTab
-        users={users}
-        currentUser={currentUser}
-        error={error}
-        handleEditUser={onEditUser}
-        handleAddUser={onAddUser}
-        handleBlockUser={onBlockUser}
-      />
-      {editingUser && (
-        <EditUser
-          user={editingUser}
-          onSave={onSaveUser}
-          onCancel={onCancelEdit}
-        />
-      )}
-<<<<<<< HEAD
-=======
-      {editingRoleUser && (
-        <EditUser
-          user={editingRoleUser}
-          onSave={handleSaveRole}
-          onCancel={handleCancelRoleEdit}
-        />
-      )}
->>>>>>> e5503c0e
-      {addingUser && (
-        <AddUser
-          user={addingUser}
-          currentUser={currentUser}
-          onSave={onSaveNewUser}
-          onCancel={onCancelAdd}
-        />
-      )}
-    </div>
-  )
-}
+import React from 'react'
+import { User, UserRole } from '../types'
+import UsersTab from '../components/UserTab'
+import EditUser from '../components/EditUser'
+import AddUser from '../components/AddUser'
+
+interface UsersPageProps {
+  users: User[]
+  currentUser: User
+  editingUser: User | null
+  addingUser: User | null
+  error: string | null
+  onEditUser: (user: User) => void
+  onSaveUser: (user: User) => void
+  onAddUser: () => void
+  onSaveNewUser: (user: User) => void
+  onBlockUser: (user: User) => void
+  onCancelEdit: () => void
+  onCancelAdd: () => void
+}
+
+export const UsersPage: React.FC<UsersPageProps> = ({
+  users,
+  currentUser,
+  editingUser,
+  addingUser,
+  error,
+  onEditUser,
+  onSaveUser,
+  onAddUser,
+  onSaveNewUser,
+  onBlockUser,
+  onCancelEdit,
+  onCancelAdd
+}) => {
+  if (currentUser.role !== UserRole.ADMIN && currentUser.role !== UserRole.REGISTRAR) {
+    return null
+  }
+
+  return (
+    <div style={{ display: 'flex', flexDirection: 'column', gap: '1.5rem' }}>
+      <UsersTab
+        users={users}
+        currentUser={currentUser}
+        error={error}
+        handleEditUser={onEditUser}
+        handleAddUser={onAddUser}
+        handleBlockUser={onBlockUser}
+      />
+      {editingUser && (
+        <EditUser
+          user={editingUser}
+          onSave={onSaveUser}
+          onCancel={onCancelEdit}
+        />
+      )}
+      {editingRoleUser && (
+        <EditUser
+          user={editingRoleUser}
+          onSave={handleSaveRole}
+          onCancel={handleCancelRoleEdit}
+        />
+      )}
+      {addingUser && (
+        <AddUser
+          user={addingUser}
+          currentUser={currentUser}
+          onSave={onSaveNewUser}
+          onCancel={onCancelAdd}
+        />
+      )}
+    </div>
+  )
+}