--- conflicted
+++ resolved
@@ -1,34 +1,3 @@
-<<<<<<< HEAD
-export type Room = {
-  id: string
-  name: string
-  building: string
-  capacity: number
-}
-
-export type Booking = {
-  id: string
-  roomId: string
-  start: string // ISO
-  end: string   // ISO
-  user: string
-  cancelled?: boolean
-}
-
-export type User = {
-  id: string
-  email: string
-  password_hash?: string
-  first_name: string
-  last_name: string
-  role: 'staff' | 'registrar' | 'admin'
-  isBlocked?: boolean
-  created_at?: string
-  updated_at?: string
-}
-
-export type TabKey = 'schedule' | 'book' | 'history' | 'users'
-=======
 export enum UserRole {
   ADMIN = 'Admin',
   REGISTRAR = 'Registrar',
@@ -63,5 +32,4 @@
 
 export const getUserDisplayName = (user: Pick<User, 'first_name' | 'last_name'>): string => {
   return `${user.first_name} ${user.last_name}`.trim();
-};
->>>>>>> 86e634b9
+};