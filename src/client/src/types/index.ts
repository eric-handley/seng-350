--- conflicted
+++ resolved
@@ -1,10 +1,15 @@
-<<<<<<< HEAD
+export enum UserRole {
+  ADMIN = 'Admin',
+  REGISTRAR = 'Registrar',
+  STAFF = 'Staff',
+}
+
 export type Room = {
-  id: string
-  name: string
-  building: string
-  capacity: number
-}
+  id: string;
+  name: string;
+  building: string;
+  capacity: number;
+};
 
 export type Booking = {
   id: string
@@ -24,37 +29,6 @@
 };
 
 export type User = {
-  id: string
-  name: string
-  role: 'staff' | 'admin' | 'registrar'
-  email: string
-}
-
-export type TabKey = 'schedule' | 'book' | 'history' | 'users'
-=======
-export enum UserRole {
-  ADMIN = 'Admin',
-  REGISTRAR = 'Registrar',
-  STAFF = 'Staff',
-}
-
-export type Room = {
-  id: string;
-  name: string;
-  building: string;
-  capacity: number;
-};
-
-export type Booking = {
-  id: string;
-  roomId: string;
-  start: string; // ISO
-  end: string;   // ISO
-  user: string;
-  cancelled?: boolean;
-};
-
-export type User = {
   id: string;
   email: string;
   first_name: string;
@@ -66,5 +40,4 @@
 
 export const getUserDisplayName = (user: Pick<User, 'first_name' | 'last_name'>): string => {
   return `${user.first_name} ${user.last_name}`.trim();
-};
->>>>>>> 86e634b9
+};