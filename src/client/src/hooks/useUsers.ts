--- conflicted
+++ resolved
@@ -1,55 +1,3 @@
-<<<<<<< HEAD
-import { useState } from 'react'
-import { User } from '../types'
-import { INITIAL_USERS } from '../constants'
-
-export const useUsers = () => {
-  const [users, setUsers] = useState<User[]>(INITIAL_USERS)
-  const [editingUser, setEditingUser] = useState<User | null>(null)
-  const [addingUser, setAddingUser] = useState<User | null>(null)
-
-  const handleEditUser = (user: User) => {
-    setEditingUser(user)
-  }
-
-  const handleSaveUser = (updatedUser: User) => {
-    setUsers(prev => prev.map(u => u.id === updatedUser.id ? updatedUser : u))
-    setEditingUser(null)
-  }
-
-  const handleAddUser = () => {
-    setAddingUser({
-      id: '',
-      name: '',
-      email: '',
-      role: 'staff',
-    })
-  }
-
-  const handleSaveNewUser = (newUser: User) => {
-    const userWithId = { ...newUser, id: `usr-${Math.random().toString(36).slice(2, 8)}` }
-    setUsers(prev => [...prev, userWithId])
-    setAddingUser(null)
-  }
-
-  // eslint-disable-next-line @typescript-eslint/no-unused-vars
-  const handleBlockUser = (_userId: User) => {
-    // ???
-  }
-
-  return {
-    users,
-    editingUser,
-    addingUser,
-    handleEditUser,
-    handleSaveUser,
-    handleAddUser,
-    handleSaveNewUser,
-    handleBlockUser,
-    setEditingUser,
-    setAddingUser,
-  }
-=======
 import { useCallback, useEffect, useState } from 'react'
 import { User, UserRole } from '../types'
 
@@ -135,5 +83,4 @@
     setEditingUser,
     setAddingUser,
   }
->>>>>>> 86e634b9
 }