--- conflicted
+++ resolved
@@ -1,67 +1,24 @@
-import { useState } from 'react'
-import { User } from '../types'
-import { INITIAL_USERS } from '../constants'
-
-export const useUsers = () => {
-<<<<<<< HEAD
-  const [users, setUsers] = useState<User[]>(INITIAL_USERS)
-  const [editingUser, setEditingUser] = useState<User | null>(null)
-  const [addingUser, setAddingUser] = useState<User | null>(null)
-
-  const handleEditUser = (user: User) => {
-    setEditingUser(user)
-  }
-
-  const handleSaveUser = (updated: User) => {
-    //TODO: interact with database
-    setUsers((prev) =>
-      prev.map((u) => (u.id === updated.id ? updated : u))
-    )
-    setEditingUser(null)
-  }
-
-  const handleAddUser = (user: User) => {
-    setAddingUser(user)
-  }
-
-  const handleSaveNewUser = (newUser: User) => {
-    //TODO: interact with database
-    setUsers((prev) => [
-      ...prev,
-      {
-        ...newUser,
-        id: Math.random().toString(36).slice(2, 9), // generate unique ID
-      },
-    ])
-    setAddingUser(null)
-  }
-
-  const handleBlockUser = (user: User) => {
-    //TODO: interact with database
-    //TODO: delete all booking associated with user?
-    //TODO: prevent blocking self?
-    //TODO: save history of blocked users?
-    if (window.confirm(`Are you sure you want to block ${user.name}? This action will remove them from the system, cancel any active bookings, and cannot be undone.`)) {
-      setUsers((prev) => prev.filter((u) => u.id !== user.id))
-    }
-=======
-  const [users] = useState<User[]>(INITIAL_USERS)
-
-  const editUser = (user: User) => {
-    console.error(`Edit user: ${user.name} (${user.role})`)
->>>>>>> 8bc20e00
-  }
-
-  return {
-    users,
-    editingUser,
-    addingUser,
-    handleEditUser,
-    handleSaveUser,
-    handleAddUser,
-    handleSaveNewUser,
-    handleBlockUser,
-    setEditingUser,
-    setAddingUser,
-  }
+import { useState } from 'react'
+import { User } from '../types'
+import { INITIAL_USERS } from '../constants'
+
+export const useUsers = () => {
+  const [users, setUsers] = useState<User[]>(INITIAL_USERS)
+
+  const editUser = (user: User) => {
+    alert(`Edit user: ${user.name} (${user.role})`)
+  }
+
+  return {
+    users,
+    editingUser,
+    addingUser,
+    handleEditUser,
+    handleSaveUser,
+    handleAddUser,
+    handleSaveNewUser,
+    handleBlockUser,
+    setEditingUser,
+    setAddingUser,
+  }
 }