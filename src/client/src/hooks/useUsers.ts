--- conflicted
+++ resolved
@@ -1,200 +1,132 @@
-<<<<<<< HEAD
-import { useState, useEffect } from 'react'
-import { User } from '../types'
-import { INITIAL_USERS } from '../constants'
-
-export const useUsers = (currentUser: User) => {
-  const [users, setUsers] = useState<User[]>(INITIAL_USERS)
-  const [editingUser, setEditingUser] = useState<User | null>(null)
-  const [addingUser, setAddingUser] = useState<User | null>(null)
-  const [error, setError] = useState<string | null>(null)
-
-  useEffect(() => {
-    if (error) {
-      const timer = setTimeout(() => setError(null), 3000)
-      return () => clearTimeout(timer)
-    }
-  }, [error])
-
-  const handleEditUser = (user: User) => setEditingUser(user)
-
-  const handleSaveUser = async (updatedUser: User) => {
-    try {
-      const response = await fetch(`/users/${updatedUser.id}`, {
-        method: 'PATCH',
-        headers: { 'Content-Type': 'application/json' },
-        body: JSON.stringify({
-          email: updatedUser.email,
-          first_name: updatedUser.first_name,
-          last_name: updatedUser.last_name,
-          role: updatedUser.role,
-          isBlocked: updatedUser.isBlocked ?? false,
-        }),
-      })
-      if (response.ok) {
-        const savedUser = await response.json()
-        setUsers(prev => prev.map(u => u.id === savedUser.id ? savedUser : u))
-        setEditingUser(null)
-        setError(null)
-      } else {
-        setError('Failed to save user')
-      }
-    } catch (err) {
-      setError(`Error saving user: ${String(err)}`)
-    }
-  }
-
-  const handleAddUser = () => {
-    const tempUser: User = {
-      id: crypto.randomUUID(),
-      first_name: '',
-      last_name: '',
-      email: '',
-      role: 'staff',
-      isBlocked: false,
-    }
-    setAddingUser(tempUser);
-  }
-
-const handleSaveNewUser = async (newUser: User) => {
-  try {
-    const response = await fetch('/users', {
-      method: 'POST',
-      headers: { 'Content-Type': 'application/json' },
-      body: JSON.stringify(newUser),
-    })
-    if (response.ok) {
-      const createdUser = await response.json()
-      setUsers(prev => [...prev, createdUser])
-      setAddingUser(null)
-    } else {
-      setError('Failed to add user')
-    }
-  } catch (error) {
-    setError('Error adding user')
-  }
-}
-
-  const handleBlockUser = async (userId: string) => {
-    try {
-      const response = await fetch(`/users/${userId}`, {
-        method: 'PATCH',
-        headers: { 'Content-Type': 'application/json' },
-        body: JSON.stringify({ isBlocked: true }),
-      })
-      if (response.ok) {
-        setUsers(prev =>
-          prev.map(u =>
-            u.id === userId ? { ...u, isBlocked: true } : u
-          )
-        )
-        setError(null)
-      } else {
-        setError('Failed to block user')
-      }
-    } catch (err) {
-      setError(`Error blocking user: ${String(err)}`)
-    }
-  }
-
-  return {
-    users,
-    editingUser,
-    addingUser,
-    error,
-    handleEditUser,
-    handleSaveUser,
-    handleAddUser,
-    handleSaveNewUser,
-    handleBlockUser,
-    setEditingUser,
-    setAddingUser,
-  }
-=======
-import { useCallback, useEffect, useState } from 'react'
-import { User, UserRole } from '../types'
-
-interface UseUsersOptions {
-  autoLoad?: boolean
-}
-
-export const useUsers = ({ autoLoad = true }: UseUsersOptions = {}) => {
-  const [users, setUsers] = useState<User[]>([])
-  const [editingUser, setEditingUser] = useState<User | null>(null)
-  const [addingUser, setAddingUser] = useState<User | null>(null)
-  const [isLoading, setIsLoading] = useState(false)
-  const [loadError, setLoadError] = useState<string | null>(null)
-
-  const fetchUsers = useCallback(async () => {
-    setIsLoading(true)
-    setLoadError(null)
-    try {
-      const response = await fetch('http://localhost:3000/users', { credentials: 'include' })
-      if (!response.ok) {
-        throw new Error(`Failed to load users (status ${response.status})`)
-      }
-      const data: User[] = await response.json()
-      setUsers(data)
-    } catch (error) {
-      console.error('Failed to fetch users', error)
-      setLoadError(error instanceof Error ? error.message : 'Failed to load users')
-    } finally {
-      setIsLoading(false)
-    }
-  }, [])
-
-  useEffect(() => {
-    if (autoLoad) {
-      void fetchUsers()
-    }
-  }, [autoLoad, fetchUsers])
-
-  const handleEditUser = (user: User) => {
-    setEditingUser(user)
-  }
-
-  const handleSaveUser = (updatedUser: User) => {
-    setUsers(prev => prev.map(u => u.id === updatedUser.id ? updatedUser : u))
-    setEditingUser(null)
-  }
-
-  const handleAddUser = () => {
-    setAddingUser({
-      id: '',
-      email: '',
-      first_name: '',
-      last_name: '',
-      role: UserRole.STAFF,
-    })
-  }
-
-  const handleSaveNewUser = (newUser: User) => {
-    const userWithId = {
-      ...newUser,
-      id: newUser.id || `usr-${Math.random().toString(36).slice(2, 10)}`,
-    }
-    setUsers(prev => [...prev, userWithId])
-    setAddingUser(null)
-  }
-
-  const handleBlockUser = () => {
-    // TODO: integrate with API once blocking is supported
-  }
-
-  return {
-    users,
-    editingUser,
-    addingUser,
-    isLoading,
-    loadError,
-    refreshUsers: fetchUsers,
-    handleEditUser,
-    handleSaveUser,
-    handleAddUser,
-    handleSaveNewUser,
-    handleBlockUser,
-    setEditingUser,
-    setAddingUser,
-  }
->>>>>>> 86e634b9
-}+import { useCallback, useEffect, useState } from 'react'
+import { User, UserRole } from '../types'
+
+interface UseUsersOptions {
+  autoLoad?: boolean
+}
+
+export const useUsers = ({ autoLoad = true }: UseUsersOptions = {}) => {
+  const [users, setUsers] = useState<User[]>([])
+  const [editingUser, setEditingUser] = useState<User | null>(null)
+  const [addingUser, setAddingUser] = useState<User | null>(null)
+  const [isLoading, setIsLoading] = useState(false)
+  const [loadError, setLoadError] = useState<string | null>(null)
+  const [error, setError] = useState<string | null>(null)
+
+  const fetchUsers = useCallback(async () => {
+    setIsLoading(true)
+    setLoadError(null)
+    try {
+      const response = await fetch('http://localhost:3000/users', { credentials: 'include' })
+      if (!response.ok) {
+        throw new Error(`Failed to load users (status ${response.status})`)
+      }
+      const data: User[] = await response.json()
+      setUsers(data)
+    } catch (error) {
+      console.error('Failed to fetch users', error)
+      setLoadError(error instanceof Error ? error.message : 'Failed to load users')
+    } finally {
+      setIsLoading(false)
+    }
+  }, [])
+
+  useEffect(() => {
+    if (autoLoad) {
+      void fetchUsers()
+    }
+  }, [autoLoad, fetchUsers])
+
+  const handleEditUser = (user: User) => {
+    setEditingUser(user)
+  }
+
+  const handleSaveUser = async (updatedUser: User) => {
+    try {
+      const response = await fetch(`/users/${updatedUser.id}`, {
+        method: 'PATCH',
+        headers: { 'Content-Type': 'application/json' },
+        body: JSON.stringify({
+          email: updatedUser.email,
+          first_name: updatedUser.first_name,
+          last_name: updatedUser.last_name,
+          role: updatedUser.role,
+        }),
+      })
+      if (response.ok) {
+        const savedUser = await response.json()
+        setUsers(prev => prev.map(u => u.id === savedUser.id ? savedUser : u))
+        setEditingUser(null)
+        setError(null)
+      } else {
+        setError('Failed to save user')
+      }
+    } catch (err) {
+      setError(`Error saving user: ${String(err)}`)
+    }
+  }
+
+  const handleAddUser = (currentUser: User) => {
+    // Only allow admin to create registrar/admin, registrar can only create staff
+    setAddingUser({
+      id: '',
+      email: '',
+      first_name: '',
+      last_name: '',
+      role: UserRole.STAFF,
+    })
+  }
+
+  const handleSaveNewUser = async (newUser: User) => {
+    try {
+      const response = await fetch('/users', {
+        method: 'POST',
+        headers: { 'Content-Type': 'application/json' },
+        body: JSON.stringify(newUser),
+      })
+      if (response.ok) {
+        const createdUser = await response.json()
+        setUsers(prev => [...prev, createdUser])
+        setAddingUser(null)
+        setError(null)
+      } else {
+        setError('Failed to add user')
+      }
+    } catch (error) {
+      setError('Error adding user')
+    }
+  }
+
+  const handleBlockUser = async (user: User) => {
+    try {
+      const response = await fetch(`/users/${user.id}`, {
+        method: 'DELETE',
+      })
+      if (response.ok) {
+        setUsers(prev => prev.filter(u => u.id !== user.id))
+        setError(null)
+      } else {
+        setLoadError('Failed to remove user')
+      }
+    } catch (error) {
+      setLoadError('Error removing user')
+    }
+  }
+
+  return {
+    users,
+    editingUser,
+    addingUser,
+    isLoading,
+    loadError,
+    error,
+    refreshUsers: fetchUsers,
+    handleEditUser,
+    handleSaveUser,
+    handleAddUser,
+    handleSaveNewUser,
+    handleBlockUser,
+    setEditingUser,
+    setAddingUser,
+  }
+}