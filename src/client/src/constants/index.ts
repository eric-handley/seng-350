--- conflicted
+++ resolved
@@ -1,108 +1,82 @@
-import { Room, Booking } from '../types'
-
-export const BUILDINGS = ['Engineering', 'Science', 'Business', 'Library'] as const
-
-export const ROOMS: Room[] = [
-  { id: 'r-101', name: 'E-101', building: 'Engineering', capacity: 8 },
-  { id: 'r-102', name: 'E-201', building: 'Engineering', capacity: 12 },
-  { id: 'r-201', name: 'S-140', building: 'Science', capacity: 6 },
-  { id: 'r-202', name: 'S-240', building: 'Science', capacity: 10 },
-  { id: 'r-301', name: 'B-12',  building: 'Business', capacity: 16 },
-  { id: 'r-401', name: 'L-2A',  building: 'Library', capacity: 4 },
-]
-
-const seedToday = () => {
-  const d = new Date()
-  d.setSeconds(0, 0)
-  return d
-}
-
-const fmt = (d: Date) => d.toISOString()
-
-const isoAt = (dateStr: string, timeStr: string) => {
-  return new Date(`${dateStr}T${timeStr}:00`)
-}
-
-const initialDate = (() => {
-  const d = seedToday()
-  return d.toISOString().slice(0, 10)
-})()
-
-<<<<<<< HEAD
-export const INITIAL_BOOKINGS: Booking[] = [
-  {
-    id: 'bk-1',
-    roomId: 'r-101',
-    start: fmt(isoAt(initialDate, '09:00')),
-    end: fmt(isoAt(initialDate, '10:30')),
-    user: 'Alex',
-  },
-  {
-    id: 'bk-2',
-    roomId: 'r-202',
-    start: fmt(isoAt(initialDate, '11:00')),
-    end: fmt(isoAt(initialDate, '12:00')),
-    user: 'You',
-  },
-  {
-    id: 'bk-3',
-    roomId: 'r-301',
-    start: fmt(isoAt(initialDate, '14:00')),
-    end: fmt(isoAt(initialDate, '15:00')),
-    user: 'Taylor',
-  },
-]
-
-export const INITIAL_USERS = [
-  {
-    id: '1',
-    email: 'alicejohnson@uvic.ca',
-    first_name: 'Alice',
-    last_name: 'Johnson',
-    role: 'admin' as const,
-    isBlocked: false,
-  },
-  {
-    id: '2',
-    email: 'bobsmith@uvic.ca',
-    first_name: 'Bob',
-    last_name: 'Smith',
-    role: 'staff' as const,
-    isBlocked: false,
-  },
-  {
-    id: '3',
-    email: 'charliedoe@uvic.ca',
-    first_name: 'Charlie',
-    last_name: 'Doe',
-    role: 'registrar' as const,
-    isBlocked: false,
-  },
-]
-=======
-export const INITIAL_BOOKINGS: Booking[] = [
-  {
-    id: 'bk-1',
-    roomId: 'r-101',
-    start: fmt(isoAt(initialDate, '09:00')),
-    end: fmt(isoAt(initialDate, '10:30')),
-    user: 'Alex',
-  },
-  {
-    id: 'bk-2',
-    roomId: 'r-202',
-    start: fmt(isoAt(initialDate, '11:00')),
-    end: fmt(isoAt(initialDate, '12:00')),
-    user: 'You',
-  },
-  {
-    id: 'bk-3',
-    roomId: 'r-301',
-    start: fmt(isoAt(initialDate, '14:00')),
-    end: fmt(isoAt(initialDate, '15:00')),
-    user: 'Taylor',
-  },
-]
->>>>>>> 86e634b9
-
-export const INITIAL_DATE = initialDate+import { Room, Booking } from '../types'
+
+export const BUILDINGS = ['Engineering', 'Science', 'Business', 'Library'] as const
+
+export const ROOMS: Room[] = [
+  { id: 'r-101', name: 'E-101', building: 'Engineering', capacity: 8 },
+  { id: 'r-102', name: 'E-201', building: 'Engineering', capacity: 12 },
+  { id: 'r-201', name: 'S-140', building: 'Science', capacity: 6 },
+  { id: 'r-202', name: 'S-240', building: 'Science', capacity: 10 },
+  { id: 'r-301', name: 'B-12',  building: 'Business', capacity: 16 },
+  { id: 'r-401', name: 'L-2A',  building: 'Library', capacity: 4 },
+]
+
+const seedToday = () => {
+  const d = new Date()
+  d.setSeconds(0, 0)
+  return d
+}
+
+const fmt = (d: Date) => d.toISOString()
+
+const isoAt = (dateStr: string, timeStr: string) => {
+  return new Date(`${dateStr}T${timeStr}:00`)
+}
+
+const initialDate = (() => {
+  const d = seedToday()
+  return d.toISOString().slice(0, 10)
+})()
+
+export const INITIAL_BOOKINGS: Booking[] = [
+  {
+    id: 'bk-1',
+    roomId: 'r-101',
+    start: fmt(isoAt(initialDate, '09:00')),
+    end: fmt(isoAt(initialDate, '10:30')),
+    user: 'Alex',
+  },
+  {
+    id: 'bk-2',
+    roomId: 'r-202',
+    start: fmt(isoAt(initialDate, '11:00')),
+    end: fmt(isoAt(initialDate, '12:00')),
+    user: 'You',
+  },
+  {
+    id: 'bk-3',
+    roomId: 'r-301',
+    start: fmt(isoAt(initialDate, '14:00')),
+    end: fmt(isoAt(initialDate, '15:00')),
+    user: 'Taylor',
+  },
+]
+
+// export const INITIAL_USERS = [
+//   {
+//     id: '1',
+//     email: 'alicejohnson@uvic.ca',
+//     first_name: 'Alice',
+//     last_name: 'Johnson',
+//     role: 'Admin' as const,
+//     isBlocked: false,
+//   },
+//   {
+//     id: '2',
+//     email: 'bobsmith@uvic.ca',
+//     first_name: 'Bob',
+//     last_name: 'Smith',
+//     role: 'Staff' as const,
+//     isBlocked: false,
+//   },
+//   {
+//     id: '3',
+//     email: 'charliedoe@uvic.ca',
+//     first_name: 'Charlie',
+//     last_name: 'Doe',
+//     role: 'Registrar' as const,
+//     isBlocked: false,
+//   },
+// ]
+
+export const INITIAL_DATE = initialDate