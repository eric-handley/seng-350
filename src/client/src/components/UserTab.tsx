<<<<<<< HEAD
import React, { useState } from "react"
import { User } from "../types"
=======
import React from "react"
import { User, getUserDisplayName } from "../types"
>>>>>>> 86e634b9

type UsersTabProps = {
  users: User[]
  currentUser: User
  error: string | null
  handleEditUser: (user: User) => void
  handleAddUser: () => void
  handleBlockUser: (user: User) => void
};

export default function UsersTab({
  users,
  currentUser,
  error,
  handleEditUser,
  handleAddUser,
  handleBlockUser,
}: UsersTabProps) {
  // Only show tab for registrar or admin
  if (currentUser.role !== "registrar" && currentUser.role !== "admin") {
    return null
  }

  const visibleUsers = users.filter(user => !user.isBlocked)
  const [userToBlock, setUserToBlock] = useState<User | null>(null)

  return (
    <div>
      <div>
        {error && (
          <div className="toast">
            {error}
          </div>
        )}
      </div>
      <section className="panel" aria-labelledby="users-label">
        <h2 id="users-label" style={{ marginTop: 0 }}>All Users</h2>
        {visibleUsers.length === 0 ? (
          <div className="empty">No users found.</div>
        ) : (
          <table className="table" aria-label="Users">
            <thead>
              <tr>
                <th>Name</th>
                <th>Role</th>
                <th>Email</th>
                <th>Actions</th>
              </tr>
            </thead>
            <tbody>
<<<<<<< HEAD
              {visibleUsers.map((u) => {
                // Only admin can edit/block registrar or admin users
                const canEditOrBlock =
                  (currentUser.role === "admin") ||
                  (currentUser.role === "registrar" && u.role === "staff");

                const canAddUser =
                  (currentUser.role === "admin") ||
                  (currentUser.role === "registrar" && u.role === "staff")

                return (
                  <tr key={u.id}>
                    <td>{u.first_name} {u.last_name}</td>
                    <td>{u.role}</td>
                    <td>{u.email}</td>
                    <td>
                      <button
                        className="btn primary"
                        onClick={() => handleEditUser(u)}
                        style={{ marginRight: '10px' }}
                        disabled={!canEditOrBlock}
                      >
                        Edit
                      </button>
                      <button
                        className="btn primary"
                        onClick={() => setUserToBlock(u)}
                        disabled={!canEditOrBlock}
                      >
                        Block
                      </button>
                    </td>
                  </tr>
                );
              })}
=======
              {users.map((u) => (
                <tr key={u.id}>
                  <td>{getUserDisplayName(u)}</td>
                  <td>{u.role}</td>
                  <td>{u.email}</td>
                  <td>
                    <button
                      className="btn primary"
                      onClick={() => handleEditUser(u)}
                      style={{ marginRight: '10px' }}
                    >
                      Edit
                    </button>
                    <button
                      className="btn primary"
                      onClick={() => handleBlockUser(u)}
                    >
                      Block
                    </button>
                  </td>
                </tr>
              ))}
>>>>>>> 86e634b9
            </tbody>
          </table>
        )}
      </section>
      <section className="panel" aria-labelledby="add-users-label">
        <h3 id="add-users-label" style={{ marginTop: 0 }}>Add New User</h3>
<<<<<<< HEAD
        <button
          className="btn primary"
          onClick={() => handleAddUser({ id: '', first_name: '', last_name: '', role: 'staff', email: '' })}
        >
          Add User
        </button>
=======
          <button
            className="btn primary"
            onClick={handleAddUser}
          >
          Add User
          </button>

>>>>>>> 86e634b9
      </section>
      {userToBlock && (
        <div className="modal-overlay">
          <div className="modal">
            <p>Are you sure you want to block {userToBlock.first_name} {userToBlock.last_name}?</p>
            <button onClick={() => {
              handleBlockUser(userToBlock)
              setUserToBlock(null)
            }}>Confirm</button>
            <button onClick={() => setUserToBlock(null)}>Cancel</button>
          </div>
        </div>
      )}
    </div>
    
  )
}<|MERGE_RESOLUTION|>--- conflicted
+++ resolved
@@ -1,17 +1,12 @@
-<<<<<<< HEAD
 import React, { useState } from "react"
-import { User } from "../types"
-=======
-import React from "react"
 import { User, getUserDisplayName } from "../types"
->>>>>>> 86e634b9
 
 type UsersTabProps = {
   users: User[]
   currentUser: User
   error: string | null
   handleEditUser: (user: User) => void
-  handleAddUser: () => void
+  handleAddUser: (currentUser: User) => void 
   handleBlockUser: (user: User) => void
 };
 
@@ -23,12 +18,12 @@
   handleAddUser,
   handleBlockUser,
 }: UsersTabProps) {
-  // Only show tab for registrar or admin
-  if (currentUser.role !== "registrar" && currentUser.role !== "admin") {
+
+  if (currentUser.role !== 'Registrar' && currentUser.role !== 'Admin') {
     return null
   }
 
-  const visibleUsers = users.filter(user => !user.isBlocked)
+  const visibleUsers = users
   const [userToBlock, setUserToBlock] = useState<User | null>(null)
 
   return (
@@ -55,16 +50,15 @@
               </tr>
             </thead>
             <tbody>
-<<<<<<< HEAD
               {visibleUsers.map((u) => {
                 // Only admin can edit/block registrar or admin users
                 const canEditOrBlock =
-                  (currentUser.role === "admin") ||
-                  (currentUser.role === "registrar" && u.role === "staff");
+                  currentUser.role === "Admin" ||
+                  (currentUser.role === "Registrar" && u.role === "Staff");
 
                 const canAddUser =
-                  (currentUser.role === "admin") ||
-                  (currentUser.role === "registrar" && u.role === "staff")
+                  (currentUser.role === "Admin") ||
+                  (currentUser.role === "Registrar" && u.role === "Staff")
 
                 return (
                   <tr key={u.id}>
@@ -91,52 +85,18 @@
                   </tr>
                 );
               })}
-=======
-              {users.map((u) => (
-                <tr key={u.id}>
-                  <td>{getUserDisplayName(u)}</td>
-                  <td>{u.role}</td>
-                  <td>{u.email}</td>
-                  <td>
-                    <button
-                      className="btn primary"
-                      onClick={() => handleEditUser(u)}
-                      style={{ marginRight: '10px' }}
-                    >
-                      Edit
-                    </button>
-                    <button
-                      className="btn primary"
-                      onClick={() => handleBlockUser(u)}
-                    >
-                      Block
-                    </button>
-                  </td>
-                </tr>
-              ))}
->>>>>>> 86e634b9
             </tbody>
           </table>
         )}
       </section>
       <section className="panel" aria-labelledby="add-users-label">
         <h3 id="add-users-label" style={{ marginTop: 0 }}>Add New User</h3>
-<<<<<<< HEAD
-        <button
-          className="btn primary"
-          onClick={() => handleAddUser({ id: '', first_name: '', last_name: '', role: 'staff', email: '' })}
-        >
+          <button
+            className="btn primary"
+            onClick={() => handleAddUser(currentUser)}
+          >
           Add User
         </button>
-=======
-          <button
-            className="btn primary"
-            onClick={handleAddUser}
-          >
-          Add User
-          </button>
-
->>>>>>> 86e634b9
       </section>
       {userToBlock && (
         <div className="modal-overlay">
