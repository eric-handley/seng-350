--- conflicted
+++ resolved
@@ -9,15 +9,6 @@
 
 export default function EditUser({ user, onSave, onCancel }: EditUserProps) {
   const [formData, setFormData] = useState<User>(user);
-<<<<<<< HEAD
-  const [errors, setErrors] = useState<{first_name?: string; last_name?: string; email?: string}>({});
-
-  const handleChange = (e: React.ChangeEvent<HTMLInputElement | HTMLSelectElement>) => {
-    const { name, value } = e.target
-    setFormData({ ...formData, [name]: value })
-    if (errors[name as keyof typeof errors]) {
-      setErrors({ ...errors, [name]: undefined })
-=======
   const [errors, setErrors] = useState<Partial<Record<'first_name' | 'last_name' | 'email', string>>>({});
 
   const handleChange = (e: React.ChangeEvent<HTMLInputElement | HTMLSelectElement>) => {
@@ -27,24 +18,19 @@
     } else if (name === 'first_name' || name === 'last_name' || name === 'email') {
       setFormData(prev => ({ ...prev, [name]: value }))
       setErrors(prev => ({ ...prev, [name]: undefined }))
->>>>>>> 86e634b9
     }
   };
 
   const validateForm = (): boolean => {
-<<<<<<< HEAD
-    const newErrors: {first_name?: string; last_name?: string; email?: string} = {};
-=======
     const newErrors: Partial<Record<'first_name' | 'last_name' | 'email', string>> = {};
->>>>>>> 86e634b9
 
     if (!formData.first_name.trim()) {
       newErrors.first_name = "First name is required";
     }
-<<<<<<< HEAD
-=======
 
->>>>>>> 86e634b9
+    if (!formData.last_name.trim()) {
+      newErrors.last_name = "Last name is required";
+    }
     if (!formData.last_name.trim()) {
       newErrors.last_name = "Last name is required";
     }
@@ -69,67 +55,39 @@
     <form className="panel" onSubmit={handleSubmit}>
       <h2>Edit User</h2>
 
-<<<<<<< HEAD
-      <label htmlFor="edit-user-first-name">
-        First Name:
-        <input
-          id="edit-user-first-name"
-=======
       <label htmlFor="edit-user-first_name">
         First Name:
         <input
           id="edit-user-first_name"
->>>>>>> 86e634b9
           className="input"
           name="first_name"
           value={formData.first_name}
           onChange={handleChange}
           required
           aria-invalid={!!errors.first_name}
-<<<<<<< HEAD
-          aria-describedby={errors.first_name ? "edit-user-first-name-error" : undefined}
-        />
-        {errors.first_name && (
-          <span id="edit-user-first-name-error" style={{ color: 'red', fontSize: '0.875rem' }}>
-=======
           aria-describedby={errors.first_name ? "edit-user-first-error" : undefined}
         />
         {errors.first_name && (
           <span id="edit-user-first-error" style={{ color: 'red', fontSize: '0.875rem' }}>
->>>>>>> 86e634b9
             {errors.first_name}
           </span>
         )}
       </label>
 
-<<<<<<< HEAD
-      <label htmlFor="edit-user-last-name">
-        Last Name:
-        <input
-          id="edit-user-last-name"
-=======
       <label htmlFor="edit-user-last_name">
         Last Name:
         <input
           id="edit-user-last_name"
->>>>>>> 86e634b9
           className="input"
           name="last_name"
           value={formData.last_name}
           onChange={handleChange}
           required
           aria-invalid={!!errors.last_name}
-<<<<<<< HEAD
-          aria-describedby={errors.last_name ? "edit-user-last-name-error" : undefined}
-        />
-        {errors.last_name && (
-          <span id="edit-user-last-name-error" style={{ color: 'red', fontSize: '0.875rem' }}>
-=======
           aria-describedby={errors.last_name ? "edit-user-last-error" : undefined}
         />
         {errors.last_name && (
           <span id="edit-user-last-error" style={{ color: 'red', fontSize: '0.875rem' }}>
->>>>>>> 86e634b9
             {errors.last_name}
           </span>
         )}
