<<<<<<< HEAD
import React from "react";
import { TabKey, User, UserRole } from "../types";

interface TabNavigationProps {
  currentTab: TabKey;
  setTab: (tab: TabKey) => void;
  currentUser: User;
}

export const TabNavigation: React.FC<TabNavigationProps> = ({
  currentTab,
  setTab,
  currentUser,
}) => {
  const isStaff = currentUser.role === UserRole.STAFF;

  return (
    <div className="tabs" role="tablist" aria-label="Sections">
      {!isStaff && (
        <button
          type="button"
          className={currentTab === "schedule" ? "tab active" : "tab"}
          role="tab"
          aria-selected={currentTab === "schedule"}
          onClick={() => setTab("schedule")}
        >
          Schedule
        </button>
      )}

=======
import React from 'react'
import { useNavigate } from 'react-router-dom'
import { TabKey, User, UserRole } from '../types'

interface TabNavigationProps {
  currentTab: TabKey
  currentUser: User
}

export const TabNavigation: React.FC<TabNavigationProps> = ({ currentTab, currentUser }) => {
  const navigate = useNavigate()

  return (
    <div className="tabs" role="tablist" aria-label="Sections">
>>>>>>> f0eaa0a1
      <button
        type="button"
        className={currentTab === "book" ? "tab active" : "tab"}
        role="tab"
<<<<<<< HEAD
        aria-selected={currentTab === "book"}
        onClick={() => setTab("book")}
=======
        aria-selected={currentTab === 'book'}
        onClick={() => navigate('/home/book')}
>>>>>>> f0eaa0a1
      >
        Book Rooms
      </button>

      <button
        type="button"
<<<<<<< HEAD
        className={currentTab === "history" ? "tab active" : "tab"}
        role="tab"
        aria-selected={currentTab === "history"}
        onClick={() => setTab("history")}
=======
        className={currentTab === 'schedule' ? 'tab active' : 'tab'}
        role="tab"
        aria-selected={currentTab === 'schedule'}
        onClick={() => navigate('/home/schedule')}
      >
        Schedule
      </button>

      <button
        type="button"
        className={currentTab === 'history' ? 'tab active' : 'tab'}
        role="tab"
        aria-selected={currentTab === 'history'}
        onClick={() => navigate('/home/history')}
>>>>>>> f0eaa0a1
      >
        My Bookings &amp; History
      </button>

      {(currentUser.role === UserRole.ADMIN ||
        currentUser.role === UserRole.REGISTRAR) && (
        <button
          type="button"
          className={currentTab === "users" ? "tab active" : "tab"}
          role="tab"
<<<<<<< HEAD
          aria-selected={currentTab === "users"}
          onClick={() => setTab("users")}
=======
          aria-selected={currentTab === 'users'}
          onClick={() => navigate('/home/users')}
>>>>>>> f0eaa0a1
        >
          User List
        </button>
      )}

      {currentUser.role === UserRole.ADMIN && (
        <button
          className="tab"
          role="tab"
          aria-selected={currentTab === "buildings"}
          onClick={() => setTab("buildings")}
        >
          Manage Buildings & Rooms
        </button>
      )}
      {currentUser.role === UserRole.ADMIN && (
        <button
          className="tab"
          role="tab"
          aria-selected={currentTab === "equipment"}
          onClick={() => setTab("equipment")}
        >
          Manage Equipment
        </button>
      )}
      {currentUser.role === UserRole.ADMIN && (
        <button
          className="tab"
          role="tab"
          aria-selected={currentTab === "audit"}
          onClick={() => setTab("audit")}
        >
          Audit
        </button>
      )}
      {currentUser.role === UserRole.ADMIN && (
        <button
          className="tab"
          role="tab"
          aria-selected={currentTab === "health"}
          onClick={() => setTab("health")}
        >
          System Health
        </button>
      )}
    </div>
  );
};
<|MERGE_RESOLUTION|>--- conflicted
+++ resolved
@@ -1,150 +1,103 @@
-<<<<<<< HEAD
-import React from "react";
-import { TabKey, User, UserRole } from "../types";
-
-interface TabNavigationProps {
-  currentTab: TabKey;
-  setTab: (tab: TabKey) => void;
-  currentUser: User;
-}
-
-export const TabNavigation: React.FC<TabNavigationProps> = ({
-  currentTab,
-  setTab,
-  currentUser,
-}) => {
-  const isStaff = currentUser.role === UserRole.STAFF;
-
-  return (
-    <div className="tabs" role="tablist" aria-label="Sections">
-      {!isStaff && (
-        <button
-          type="button"
-          className={currentTab === "schedule" ? "tab active" : "tab"}
-          role="tab"
-          aria-selected={currentTab === "schedule"}
-          onClick={() => setTab("schedule")}
-        >
-          Schedule
-        </button>
-      )}
-
-=======
-import React from 'react'
-import { useNavigate } from 'react-router-dom'
-import { TabKey, User, UserRole } from '../types'
-
-interface TabNavigationProps {
-  currentTab: TabKey
-  currentUser: User
-}
-
-export const TabNavigation: React.FC<TabNavigationProps> = ({ currentTab, currentUser }) => {
-  const navigate = useNavigate()
-
-  return (
-    <div className="tabs" role="tablist" aria-label="Sections">
->>>>>>> f0eaa0a1
-      <button
-        type="button"
-        className={currentTab === "book" ? "tab active" : "tab"}
-        role="tab"
-<<<<<<< HEAD
-        aria-selected={currentTab === "book"}
-        onClick={() => setTab("book")}
-=======
-        aria-selected={currentTab === 'book'}
-        onClick={() => navigate('/home/book')}
->>>>>>> f0eaa0a1
-      >
-        Book Rooms
-      </button>
-
-      <button
-        type="button"
-<<<<<<< HEAD
-        className={currentTab === "history" ? "tab active" : "tab"}
-        role="tab"
-        aria-selected={currentTab === "history"}
-        onClick={() => setTab("history")}
-=======
-        className={currentTab === 'schedule' ? 'tab active' : 'tab'}
-        role="tab"
-        aria-selected={currentTab === 'schedule'}
-        onClick={() => navigate('/home/schedule')}
-      >
-        Schedule
-      </button>
-
-      <button
-        type="button"
-        className={currentTab === 'history' ? 'tab active' : 'tab'}
-        role="tab"
-        aria-selected={currentTab === 'history'}
-        onClick={() => navigate('/home/history')}
->>>>>>> f0eaa0a1
-      >
-        My Bookings &amp; History
-      </button>
-
-      {(currentUser.role === UserRole.ADMIN ||
-        currentUser.role === UserRole.REGISTRAR) && (
-        <button
-          type="button"
-          className={currentTab === "users" ? "tab active" : "tab"}
-          role="tab"
-<<<<<<< HEAD
-          aria-selected={currentTab === "users"}
-          onClick={() => setTab("users")}
-=======
-          aria-selected={currentTab === 'users'}
-          onClick={() => navigate('/home/users')}
->>>>>>> f0eaa0a1
-        >
-          User List
-        </button>
-      )}
-
-      {currentUser.role === UserRole.ADMIN && (
-        <button
-          className="tab"
-          role="tab"
-          aria-selected={currentTab === "buildings"}
-          onClick={() => setTab("buildings")}
-        >
-          Manage Buildings & Rooms
-        </button>
-      )}
-      {currentUser.role === UserRole.ADMIN && (
-        <button
-          className="tab"
-          role="tab"
-          aria-selected={currentTab === "equipment"}
-          onClick={() => setTab("equipment")}
-        >
-          Manage Equipment
-        </button>
-      )}
-      {currentUser.role === UserRole.ADMIN && (
-        <button
-          className="tab"
-          role="tab"
-          aria-selected={currentTab === "audit"}
-          onClick={() => setTab("audit")}
-        >
-          Audit
-        </button>
-      )}
-      {currentUser.role === UserRole.ADMIN && (
-        <button
-          className="tab"
-          role="tab"
-          aria-selected={currentTab === "health"}
-          onClick={() => setTab("health")}
-        >
-          System Health
-        </button>
-      )}
-    </div>
-  );
-};
+import React from "react";
+import { useNavigate } from "react-router-dom";
+import { TabKey, User, UserRole } from "../types";
+
+interface TabNavigationProps {
+  currentTab: TabKey;
+  currentUser: User;
+}
+
+export const TabNavigation: React.FC<TabNavigationProps> = ({
+  currentTab,
+  currentUser,
+}) => {
+  const navigate = useNavigate();
+
+  return (
+    <div className="tabs" role="tablist" aria-label="Sections">
+      <button
+        type="button"
+        className={currentTab === "book" ? "tab active" : "tab"}
+        role="tab"
+        aria-selected={currentTab === "book"}
+        onClick={() => navigate("/home/book")}
+      >
+        Book Rooms
+      </button>
+
+      <button
+        type="button"
+        className={currentTab === "schedule" ? "tab active" : "tab"}
+        role="tab"
+        aria-selected={currentTab === "schedule"}
+        onClick={() => navigate("/home/schedule")}
+      >
+        Schedule
+      </button>
+
+      <button
+        type="button"
+        className={currentTab === "history" ? "tab active" : "tab"}
+        role="tab"
+        aria-selected={currentTab === "history"}
+        onClick={() => navigate("/home/history")}
+      >
+        My Bookings &amp; History
+      </button>
+
+      {(currentUser.role === UserRole.ADMIN ||
+        currentUser.role === UserRole.REGISTRAR) && (
+        <button
+          type="button"
+          className={currentTab === "users" ? "tab active" : "tab"}
+          role="tab"
+          aria-selected={currentTab === "users"}
+          onClick={() => navigate("/home/users")}
+        >
+          User List
+        </button>
+      )}
+
+      {currentUser.role === UserRole.ADMIN && (
+        <button
+          className="tab"
+          role="tab"
+          aria-selected={currentTab === "buildings"}
+          onClick={() => setTab("buildings")}
+        >
+          Manage Buildings & Rooms
+        </button>
+      )}
+      {currentUser.role === UserRole.ADMIN && (
+        <button
+          className="tab"
+          role="tab"
+          aria-selected={currentTab === "equipment"}
+          onClick={() => setTab("equipment")}
+        >
+          Manage Equipment
+        </button>
+      )}
+      {currentUser.role === UserRole.ADMIN && (
+        <button
+          className="tab"
+          role="tab"
+          aria-selected={currentTab === "audit"}
+          onClick={() => setTab("audit")}
+        >
+          Audit
+        </button>
+      )}
+      {currentUser.role === UserRole.ADMIN && (
+        <button
+          className="tab"
+          role="tab"
+          aria-selected={currentTab === "health"}
+          onClick={() => setTab("health")}
+        >
+          System Health
+        </button>
+      )}
+    </div>
+  );
+};