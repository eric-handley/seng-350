import React from 'react'
import { TabKey, User, UserRole } from '../types'

interface TabNavigationProps {
  currentTab: TabKey
  setTab: (tab: TabKey) => void
  currentUser: User
}

export const TabNavigation: React.FC<TabNavigationProps> = ({ currentTab, setTab, currentUser }) => {
  const isStaff = currentUser.role === 'staff'
  
  return (
    <div className="tabs" role="tablist" aria-label="Sections">
      {!isStaff && (
        <button
          type="button"
          className={currentTab === 'schedule' ? 'tab active' : 'tab'}
          role="tab"
          aria-selected={currentTab === 'schedule'}
          onClick={() => setTab('schedule')}
        >
          Schedule
        </button>
      )}

      <button
        type="button"
        className={currentTab === 'book' ? 'tab active' : 'tab'}
        role="tab"
        aria-selected={currentTab === 'book'}
        onClick={() => setTab('book')}
      >
        Book Rooms
      </button>

      <button
        type="button"
        className={currentTab === 'history' ? 'tab active' : 'tab'}
        role="tab"
        aria-selected={currentTab === 'history'}
        onClick={() => setTab('history')}
      >
<<<<<<< HEAD
        Bookings & History
      </button>
      {(currentUser.role === UserRole.ADMIN || currentUser.role === UserRole.REGISTRAR) && (
        <button 
          className="tab" 
          role="tab" 
          aria-selected={currentTab === 'users'} 
=======
        My Bookings &amp; History
      </button>

      {(currentUser.role === UserRole.ADMIN || currentUser.role === UserRole.REGISTRAR) && (
        <button
          type="button"
          className={currentTab === 'users' ? 'tab active' : 'tab'}
          role="tab"
          aria-selected={currentTab === 'users'}
>>>>>>> 7f186643
          onClick={() => setTab('users')}
        >
          User List
        </button>
      )}
    </div>
  )
}
<|MERGE_RESOLUTION|>--- conflicted
+++ resolved
@@ -1,70 +1,60 @@
-import React from 'react'
-import { TabKey, User, UserRole } from '../types'
-
-interface TabNavigationProps {
-  currentTab: TabKey
-  setTab: (tab: TabKey) => void
-  currentUser: User
-}
-
-export const TabNavigation: React.FC<TabNavigationProps> = ({ currentTab, setTab, currentUser }) => {
-  const isStaff = currentUser.role === 'staff'
-  
-  return (
-    <div className="tabs" role="tablist" aria-label="Sections">
-      {!isStaff && (
-        <button
-          type="button"
-          className={currentTab === 'schedule' ? 'tab active' : 'tab'}
-          role="tab"
-          aria-selected={currentTab === 'schedule'}
-          onClick={() => setTab('schedule')}
-        >
-          Schedule
-        </button>
-      )}
-
-      <button
-        type="button"
-        className={currentTab === 'book' ? 'tab active' : 'tab'}
-        role="tab"
-        aria-selected={currentTab === 'book'}
-        onClick={() => setTab('book')}
-      >
-        Book Rooms
-      </button>
-
-      <button
-        type="button"
-        className={currentTab === 'history' ? 'tab active' : 'tab'}
-        role="tab"
-        aria-selected={currentTab === 'history'}
-        onClick={() => setTab('history')}
-      >
-<<<<<<< HEAD
-        Bookings & History
-      </button>
-      {(currentUser.role === UserRole.ADMIN || currentUser.role === UserRole.REGISTRAR) && (
-        <button 
-          className="tab" 
-          role="tab" 
-          aria-selected={currentTab === 'users'} 
-=======
-        My Bookings &amp; History
-      </button>
-
-      {(currentUser.role === UserRole.ADMIN || currentUser.role === UserRole.REGISTRAR) && (
-        <button
-          type="button"
-          className={currentTab === 'users' ? 'tab active' : 'tab'}
-          role="tab"
-          aria-selected={currentTab === 'users'}
->>>>>>> 7f186643
-          onClick={() => setTab('users')}
-        >
-          User List
-        </button>
-      )}
-    </div>
-  )
-}
+import React from 'react'
+import { TabKey, User, UserRole } from '../types'
+
+interface TabNavigationProps {
+  currentTab: TabKey
+  setTab: (tab: TabKey) => void
+  currentUser: User
+}
+
+export const TabNavigation: React.FC<TabNavigationProps> = ({ currentTab, setTab, currentUser }) => {
+  const isStaff = currentUser.role === 'Staff'
+  
+  return (
+    <div className="tabs" role="tablist" aria-label="Sections">
+      {!isStaff && (
+        <button
+          type="button"
+          className={currentTab === 'schedule' ? 'tab active' : 'tab'}
+          role="tab"
+          aria-selected={currentTab === 'schedule'}
+          onClick={() => setTab('schedule')}
+        >
+          Schedule
+        </button>
+      )}
+
+      <button
+        type="button"
+        className={currentTab === 'book' ? 'tab active' : 'tab'}
+        role="tab"
+        aria-selected={currentTab === 'book'}
+        onClick={() => setTab('book')}
+      >
+        Book Rooms
+      </button>
+
+      <button
+        type="button"
+        className={currentTab === 'history' ? 'tab active' : 'tab'}
+        role="tab"
+        aria-selected={currentTab === 'history'}
+        onClick={() => setTab('history')}
+      >
+        Bookings &amp; History
+      </button>
+
+      {(currentUser.role === UserRole.ADMIN || currentUser.role === UserRole.REGISTRAR) && (
+        <button
+          type="button"
+          className={currentTab === 'users' ? 'tab active' : 'tab'}
+          role="tab"
+          aria-selected={currentTab === 'users'}
+          onClick={() => setTab('users')}
+        >
+          User List
+        </button>
+      )}
+    </div>
+  )
+}