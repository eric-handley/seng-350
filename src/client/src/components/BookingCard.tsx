--- conflicted
+++ resolved
@@ -1,55 +1,50 @@
-import React from 'react'
-import { Booking, Room } from '../types'
-import { ROOMS } from '../constants'
-
-interface BookingCardProps {
-  booking: Booking
-  room?: Room
-  onCancel: (id: string) => void
-  showUser?: boolean
-}
-
-<<<<<<< HEAD
-export const BookingCard: React.FC<BookingCardProps> = ({
-  booking,
-  room: providedRoom,
-  onCancel,
-  showUser = false
-}) => {
-  const room = providedRoom || ROOMS.find(r => r.id === booking.roomId)!
-=======
-export const BookingCard: React.FC<BookingCardProps> = ({ booking, onCancel }) => {
-  const room = ROOMS.find(r => r.id === booking.roomId)
->>>>>>> 8bc20e00
-  const d = new Date(booking.start)
-  const dEnd = new Date(booking.end)
-  const dateStr = d.toLocaleDateString()
-  const timeStr = `${d.toLocaleTimeString([], {hour:'2-digit', minute:'2-digit'})}–${dEnd.toLocaleTimeString([], {hour:'2-digit', minute:'2-digit'})}`
-
-  if (!room) {
-    return null
-  }
-
-  return (
-    <article className="card">
-      <div className="row">
-        <h3>{room.name}</h3>
-        <span className="kv">{room.building}</span>
-      </div>
-      <div className="meta">
-        <span>{dateStr}</span>
-        <span>{timeStr}</span>
-        {showUser && <span>User: {booking.user}</span>}
-        <span>ID: {booking.id}</span>
-      </div>
-      <div className="row" style={{marginTop:12}}>
-        <span className="meta">{booking.cancelled ? 'Cancelled' : 'Active'}</span>
-        {!booking.cancelled ? (
-          <button className="btn danger" onClick={() => onCancel(booking.id)}>Cancel</button>
-        ) : (
-          <button className="btn ghost" onClick={() => console.error('This is a demo. In a real app you might restore or rebook.')}>Rebook</button>
-        )}
-      </div>
-    </article>
-  )
-}
+import React from 'react'
+import { Booking, Room } from '../types'
+import { ROOMS } from '../constants'
+
+interface BookingCardProps {
+  booking: Booking
+  room?: Room
+  onCancel: (id: string) => void
+  showUser?: boolean
+}
+
+export const BookingCard: React.FC<BookingCardProps> = ({
+  booking,
+  room: providedRoom,
+  onCancel,
+  showUser = false
+}) => {
+  const room = providedRoom || ROOMS.find(r => r.id === booking.roomId)!
+  const d = new Date(booking.start)
+  const dEnd = new Date(booking.end)
+  const dateStr = d.toLocaleDateString()
+  const timeStr = `${d.toLocaleTimeString([], {hour:'2-digit', minute:'2-digit'})}–${dEnd.toLocaleTimeString([], {hour:'2-digit', minute:'2-digit'})}`
+
+  if (!room) {
+    return null
+  }
+
+  return (
+    <article className="card">
+      <div className="row">
+        <h3>{room.name}</h3>
+        <span className="kv">{room.building}</span>
+      </div>
+      <div className="meta">
+        <span>{dateStr}</span>
+        <span>{timeStr}</span>
+        {showUser && <span>User: {booking.user}</span>}
+        <span>ID: {booking.id}</span>
+      </div>
+      <div className="row" style={{marginTop:12}}>
+        <span className="meta">{booking.cancelled ? 'Cancelled' : 'Active'}</span>
+        {!booking.cancelled ? (
+          <button className="btn danger" onClick={() => onCancel(booking.id)}>Cancel</button>
+        ) : (
+          <button className="btn ghost" onClick={() => console.error('This is a demo. In a real app you might restore or rebook.')}>Rebook</button>
+        )}
+      </div>
+    </article>
+  )
+}