<<<<<<< HEAD
import React, { useState } from 'react'
import { BrowserRouter as Router, Routes, Route, Navigate } from 'react-router-dom'
import './styles/app.css'
import './styles/admin.css'
import { TabKey } from './types'
import { useBookings } from './hooks/useBookings'
import { useUsers } from './hooks/useUsers'
import { useRoomFiltering } from './hooks/useRoomFiltering'
import { useAuth, AuthProvider } from './contexts/AuthContext'
import { TabNavigation } from './components/TabNavigation'
import { BookingPage } from './pages/BookingPage'
import { SchedulePage } from './pages/SchedulePage'
import { HistoryPage } from './pages/HistoryPage'
import { UsersPage } from './pages/UsersPage'
import LoginPage from './pages/LoginPage'
import AdminConsole from './components/AdminConsole'
import { ProtectedRoute } from './components/ProtectedRoute'

// Component for the home page (staff/registrar)
const HomeComponent: React.FC = () => {
  const { currentUser } = useAuth()
  const [tab, setTab] = useState<TabKey>('book')
  
  const { 
    addBooking, 
    cancelBooking, 
    getUnavailableRoomIds, 
    getUserHistory, 
    getScheduleForDay 
  } = useBookings()
  
  const { users, editUser } = useUsers()
  
  const {
    building,
    setBuilding,
    roomQuery,
    setRoomQuery,
    date,
    setDate,
    start,
    setStart,
    end,
    setEnd,
    requestedStart,
    requestedEnd,
    getAvailableRooms,
  } = useRoomFiltering()

  const unavailableRoomIds = getUnavailableRoomIds(requestedStart, requestedEnd)
  const availableRooms = getAvailableRooms(unavailableRoomIds)
  const userHistory = getUserHistory()
  const scheduleForDay = getScheduleForDay(date)

  const handleBook = (room: any) => {
    const success = addBooking(room, date, start, end)
    if (success) {
      setTab('history')
    }
  }

=======
// App.tsx
import React, { useMemo, useState } from 'react'
import UsersTab from "./components/UserTab"
import EditUser from "./components/EditUser"
import { User } from "./types/models"
import AddUser from './components/AddUser'
import BookingCard from './components/BookingCard'

type Room = {
  id: string
  name: string
  building: string
  capacity: number
}

type Booking = {
  id: string
  roomId: string
  start: string // ISO
  end: string   // ISO
  user: string
  cancelled?: boolean
}

const BUILDINGS = ['Engineering', 'Science', 'Business', 'Library'] as const

const ROOMS: Room[] = [
  { id: 'r-101', name: 'E-101', building: 'Engineering', capacity: 8 },
  { id: 'r-102', name: 'E-201', building: 'Engineering', capacity: 12 },
  { id: 'r-201', name: 'S-140', building: 'Science', capacity: 6 },
  { id: 'r-202', name: 'S-240', building: 'Science', capacity: 10 },
  { id: 'r-301', name: 'B-12',  building: 'Business', capacity: 16 },
  { id: 'r-401', name: 'L-2A',  building: 'Library', capacity: 4 },
]

const seedToday = () => {
  const d = new Date()
  d.setSeconds(0, 0)
  return d
}
const fmt = (d: Date) => d.toISOString()
const isoAt = (dateStr: string, timeStr: string) => {
  // dateStr: "2025-09-27", timeStr: "13:00"
  return new Date(`${dateStr}T${timeStr}:00`)
}
const overlap = (aStart: Date, aEnd: Date, bStart: Date, bEnd: Date) =>
  aStart < bEnd && bStart < aEnd

const initialDate = (() => {
  const d = seedToday()
  return d.toISOString().slice(0, 10) // YYYY-MM-DD
})()

//TODO: replace with real data from backend
const initialBookings: Booking[] = [
  {
    id: 'bk-1',
    roomId: 'r-101',
    start: fmt(isoAt(initialDate, '09:00')),
    end: fmt(isoAt(initialDate, '10:30')),
    user: 'Alex',
  },
  {
    id: 'bk-2',
    roomId: 'r-202',
    start: fmt(isoAt(initialDate, '11:00')),
    end: fmt(isoAt(initialDate, '12:00')),
    user: 'You',
  },
  {
    id: 'bk-3',
    roomId: 'r-301',
    start: fmt(isoAt(initialDate, '14:00')),
    end: fmt(isoAt(initialDate, '15:00')),
    user: 'Taylor',
  },
]

type TabKey = 'schedule' | 'book' | 'history' | 'users'

export default function App() {
  const [tab, setTab] = useState<TabKey>('book')
  const [users, setUsers] = useState<User[]>([
    { id: '1', name: 'Alice Johnson', role: 'admin', email: 'alicejohnson@uvic.ca'},
    { id: '2', name: 'Bob Smith', role: 'staff', email: 'bobsmith@uvic.ca'},
    { id: '3', name: 'Charlie Doe', role: 'registrar', email: 'charliedoe@uvic.ca'},
  ])
  const [editingUser, setEditingUser] = useState<User | null>(null);
  const [addingUser, setAddingUser] = useState<User | null>(null);

  // Filters
  const [building, setBuilding] = useState<string>('')
  const [roomQuery, setRoomQuery] = useState<string>('') // partial name/id
  const [date, setDate] = useState<string>(initialDate)
  const [start, setStart] = useState<string>('10:00')
  const [end, setEnd] = useState<string>('11:00')

  // “Database” in component state
  const [bookings, setBookings] = useState<Booking[]>(initialBookings)

  const requestedStart = useMemo(() => isoAt(date, start), [date, start])
  const requestedEnd = useMemo(() => isoAt(date, end), [date, end])

  const filteredRooms = useMemo(() => {
    const q = roomQuery.trim().toLowerCase()
    return ROOMS.filter(r => {
      const matchBuilding = !building || r.building === building
      const matchRoom =
        !q ||
        r.name.toLowerCase().includes(q) ||
        r.id.toLowerCase().includes(q)
      return matchBuilding && matchRoom
    })
  }, [building, roomQuery])

  const unavailableRoomIds = useMemo(() => {
    const ids = new Set<string>()
    for (const b of bookings) {
      if (b.cancelled) continue
      const bStart = new Date(b.start)
      const bEnd = new Date(b.end)
      if (overlap(requestedStart, requestedEnd, bStart, bEnd)) {
        ids.add(b.roomId)
      }
    }
    return ids
  }, [bookings, requestedStart, requestedEnd])

  const availableRooms = useMemo(
    () => filteredRooms.filter(r => !unavailableRoomIds.has(r.id)),
    [filteredRooms, unavailableRoomIds]
  )

  const userHistory = useMemo(
    () => bookings.filter(b => b.user === 'You').sort((a,b)=>+new Date(b.start)-+new Date(a.start)),
    [bookings]
  )

  const scheduleForDay = useMemo(() => {
    const dayStart = isoAt(date, '00:00')
    const dayEnd = isoAt(date, '23:59')
    return bookings
      .filter(b => {
        if (b.cancelled) return false
        const s = new Date(b.start)
        const e = new Date(b.end)
        // same day
        return s >= dayStart && e <= dayEnd
      })
      .sort((a, b) => +new Date(a.start) - +new Date(b.start))
  }, [bookings, date])

  // Hardcoded current user as registrar (remove when sign-in is implemented)
  const [currentUser] = useState<User>({
    id: '3',
    name: 'Charlie Doe',
    role: 'registrar',
    email: 'charliedoe@uvic.ca',
  })

  const handleBook = (room: Room) => {
    if (requestedEnd <= requestedStart) {
      alert('End time must be after start time.')
      return
    }
    const id = `bk-${Math.random().toString(36).slice(2, 8)}`
    setBookings(prev => [
      ...prev,
      {
        id,
        roomId: room.id,
        start: fmt(requestedStart),
        end: fmt(requestedEnd),
        user: 'You',
      },
    ])
    setTab('history')
  }

  const handleCancel = (id: string) => {
    setBookings(prev =>
      prev.map(b => (b.id === id ? { ...b, cancelled: true } : b))
    )
  }

  // User management handlers
  const handleEditUser = (user: User) => {
    setEditingUser(user)
  }

  const handleSaveUser = (updated: User) => {
    //TODO: interact with database
    setUsers((prev) =>
      prev.map((u) => (u.id === updated.id ? updated : u))
    )
    setEditingUser(null);
  }

  const handleAddUser = (user: User) => {
    setAddingUser(user)
  }
  const handleSaveNewUser = (newUser: User) => {
    //TODO: interact with database
    setUsers((prev) => [
      ...prev,
      {
        ...newUser,
        id: Math.random().toString(36).slice(2, 9), // generate unique ID
      },
    ])
    setAddingUser(null)
  }

  const handleBlockUser = (user: User) => {
    //TODO: interact with database
    //TODO: delete all booking associated with user?
    //TODO: prevent blocking self?
    //TODO: save history of blocked users?
    if (window.confirm(`Are you sure you want to block ${user.name}? This action will remove them from the system, cancel any active bookings, and cannot be undone.`)) {
      setUsers((prev) => prev.filter((u) => u.id !== user.id));
    }
  }

  //TODO: change to role of current user and/or name
>>>>>>> edd803cb
  return (
    <div className="app-shell">
      <div className="header">
        <span className="badge">{currentUser!.role.toUpperCase()}</span>
        <h1 className="title">Rooms & Scheduling</h1>
      </div>

<<<<<<< HEAD
      <TabNavigation 
        currentTab={tab} 
        setTab={setTab} 
        currentUser={currentUser!} 
      />
=======
      <div className="tabs" role="tablist" aria-label="Sections">
        <button className="tab" role="tab" aria-selected={tab==='schedule'} onClick={()=>setTab('schedule')}>Schedule</button>
        <button className="tab" role="tab" aria-selected={tab==='book'} onClick={()=>setTab('book')}>Book Rooms</button>
        <button className="tab" role="tab" aria-selected={tab==='history'} onClick={()=>setTab('history')}>Bookings & History</button>
        {currentUser.role === 'registrar' && (
            <button className="tab" role="tab" aria-selected={tab==='users'} onClick={()=>setTab('users')}>User List</button>
        )}
        
      </div>
>>>>>>> edd803cb

      {tab === 'book' && (
        <BookingPage
          building={building}
          setBuilding={setBuilding}
          roomQuery={roomQuery}
          setRoomQuery={setRoomQuery}
          date={date}
          setDate={setDate}
          start={start}
          setStart={setStart}
          end={end}
          setEnd={setEnd}
          availableRooms={availableRooms}
          onBook={handleBook}
        />
      )}

      {tab === 'schedule' && (
        <SchedulePage
          date={date}
          setDate={setDate}
          building={building}
          setBuilding={setBuilding}
          scheduleForDay={scheduleForDay}
        />
      )}

      {tab === 'history' && (
<<<<<<< HEAD
        <HistoryPage
          userHistory={userHistory}
          onCancel={cancelBooking}
        />
      )}

      {tab === 'users' && (
        <UsersPage
          users={users}
          currentUser={currentUser!}
          onEditUser={editUser}
        />
      )}
=======
        <div>
          <section className="panel" aria-labelledby="history-label">
            <h2 id="history-label" style={{marginTop:0}}>My Bookings & History</h2>
            {userHistory.length === 0 ? (
              <div className="empty">You have no bookings yet.</div>
            ) : (
              <div className="grid">
                {userHistory.map(b => {
                  const room = ROOMS.find(r => r.id === b.roomId)!
                  return (
                    <BookingCard
                      key={b.id}
                      booking={b}
                      room={room}
                      onCancel={handleCancel}
                      showUser={false}
                    />
                  )
                })}
              </div>
            )}
          </section>
          {currentUser.role === 'registrar' && (
            <section className="panel" aria-labelledby="global-label">
              <h2 id="global-label" style={{marginTop:0}}>All Bookings</h2>
              {bookings.length === 0 ? (
                <div className="empty">There are no bookings yet.</div>
              ) : (
                <div className="grid">
                  {bookings.map(b => {
                    const room = ROOMS.find(r => r.id === b.roomId)!
                    return (
                      <BookingCard
                        key={b.id}
                        booking={b}
                        room={room}
                        onCancel={handleCancel}
                        showUser={true}
                      />
                    )
                  })}
                </div>
              )}
            </section>
          )}
        </div>
      )}
    {tab === 'users' && currentUser.role === 'registrar' && (
      <UsersTab users={users} handleEditUser={handleEditUser} handleAddUser={handleAddUser} handleBlockUser={handleBlockUser}/>
    )}
    {editingUser && (
      <EditUser
        user={editingUser}
        onSave={handleSaveUser}
        onCancel={() => setEditingUser(null)}
      />
    )}
    {addingUser && (
      <AddUser
        user={addingUser}
        onSave={handleSaveNewUser}
        onCancel={() => setAddingUser(null)}
      />
    )}
    
>>>>>>> edd803cb
    </div>
  )
}

// App Router component that has access to hooks
const AppRouter: React.FC = () => {
  const { login } = useAuth()

  return (
    <Routes>
      <Route path="/login" element={<LoginPage onLogin={login} />} />
      <Route 
        path="/home" 
        element={
          <ProtectedRoute allowedRoles={['staff', 'registrar']}>
            <HomeComponent />
          </ProtectedRoute>
        } 
      />
      <Route 
        path="/admin-panel" 
        element={
          <ProtectedRoute allowedRoles={['admin']}>
            <AdminConsole />
          </ProtectedRoute>
        } 
      />
      <Route path="/" element={<Navigate to="/login" replace />} />
      <Route path="*" element={<Navigate to="/login" replace />} />
    </Routes>
  )
}

export default function App() {
  return (
    <AuthProvider>
      <Router>
        <AppRouter />
      </Router>
    </AuthProvider>
  )
}<|MERGE_RESOLUTION|>--- conflicted
+++ resolved
@@ -1,4 +1,3 @@
-<<<<<<< HEAD
 import React, { useState } from 'react'
 import { BrowserRouter as Router, Routes, Route, Navigate } from 'react-router-dom'
 import './styles/app.css'
@@ -21,17 +20,29 @@
 const HomeComponent: React.FC = () => {
   const { currentUser } = useAuth()
   const [tab, setTab] = useState<TabKey>('book')
-  
-  const { 
-    addBooking, 
-    cancelBooking, 
-    getUnavailableRoomIds, 
-    getUserHistory, 
-    getScheduleForDay 
+
+  const {
+    bookings,
+    addBooking,
+    cancelBooking,
+    getUnavailableRoomIds,
+    getUserHistory,
+    getScheduleForDay
   } = useBookings()
-  
-  const { users, editUser } = useUsers()
-  
+
+  const {
+    users,
+    editingUser,
+    addingUser,
+    handleEditUser,
+    handleSaveUser,
+    handleAddUser,
+    handleSaveNewUser,
+    handleBlockUser,
+    setEditingUser,
+    setAddingUser,
+  } = useUsers()
+
   const {
     building,
     setBuilding,
@@ -60,232 +71,6 @@
     }
   }
 
-=======
-// App.tsx
-import React, { useMemo, useState } from 'react'
-import UsersTab from "./components/UserTab"
-import EditUser from "./components/EditUser"
-import { User } from "./types/models"
-import AddUser from './components/AddUser'
-import BookingCard from './components/BookingCard'
-
-type Room = {
-  id: string
-  name: string
-  building: string
-  capacity: number
-}
-
-type Booking = {
-  id: string
-  roomId: string
-  start: string // ISO
-  end: string   // ISO
-  user: string
-  cancelled?: boolean
-}
-
-const BUILDINGS = ['Engineering', 'Science', 'Business', 'Library'] as const
-
-const ROOMS: Room[] = [
-  { id: 'r-101', name: 'E-101', building: 'Engineering', capacity: 8 },
-  { id: 'r-102', name: 'E-201', building: 'Engineering', capacity: 12 },
-  { id: 'r-201', name: 'S-140', building: 'Science', capacity: 6 },
-  { id: 'r-202', name: 'S-240', building: 'Science', capacity: 10 },
-  { id: 'r-301', name: 'B-12',  building: 'Business', capacity: 16 },
-  { id: 'r-401', name: 'L-2A',  building: 'Library', capacity: 4 },
-]
-
-const seedToday = () => {
-  const d = new Date()
-  d.setSeconds(0, 0)
-  return d
-}
-const fmt = (d: Date) => d.toISOString()
-const isoAt = (dateStr: string, timeStr: string) => {
-  // dateStr: "2025-09-27", timeStr: "13:00"
-  return new Date(`${dateStr}T${timeStr}:00`)
-}
-const overlap = (aStart: Date, aEnd: Date, bStart: Date, bEnd: Date) =>
-  aStart < bEnd && bStart < aEnd
-
-const initialDate = (() => {
-  const d = seedToday()
-  return d.toISOString().slice(0, 10) // YYYY-MM-DD
-})()
-
-//TODO: replace with real data from backend
-const initialBookings: Booking[] = [
-  {
-    id: 'bk-1',
-    roomId: 'r-101',
-    start: fmt(isoAt(initialDate, '09:00')),
-    end: fmt(isoAt(initialDate, '10:30')),
-    user: 'Alex',
-  },
-  {
-    id: 'bk-2',
-    roomId: 'r-202',
-    start: fmt(isoAt(initialDate, '11:00')),
-    end: fmt(isoAt(initialDate, '12:00')),
-    user: 'You',
-  },
-  {
-    id: 'bk-3',
-    roomId: 'r-301',
-    start: fmt(isoAt(initialDate, '14:00')),
-    end: fmt(isoAt(initialDate, '15:00')),
-    user: 'Taylor',
-  },
-]
-
-type TabKey = 'schedule' | 'book' | 'history' | 'users'
-
-export default function App() {
-  const [tab, setTab] = useState<TabKey>('book')
-  const [users, setUsers] = useState<User[]>([
-    { id: '1', name: 'Alice Johnson', role: 'admin', email: 'alicejohnson@uvic.ca'},
-    { id: '2', name: 'Bob Smith', role: 'staff', email: 'bobsmith@uvic.ca'},
-    { id: '3', name: 'Charlie Doe', role: 'registrar', email: 'charliedoe@uvic.ca'},
-  ])
-  const [editingUser, setEditingUser] = useState<User | null>(null);
-  const [addingUser, setAddingUser] = useState<User | null>(null);
-
-  // Filters
-  const [building, setBuilding] = useState<string>('')
-  const [roomQuery, setRoomQuery] = useState<string>('') // partial name/id
-  const [date, setDate] = useState<string>(initialDate)
-  const [start, setStart] = useState<string>('10:00')
-  const [end, setEnd] = useState<string>('11:00')
-
-  // “Database” in component state
-  const [bookings, setBookings] = useState<Booking[]>(initialBookings)
-
-  const requestedStart = useMemo(() => isoAt(date, start), [date, start])
-  const requestedEnd = useMemo(() => isoAt(date, end), [date, end])
-
-  const filteredRooms = useMemo(() => {
-    const q = roomQuery.trim().toLowerCase()
-    return ROOMS.filter(r => {
-      const matchBuilding = !building || r.building === building
-      const matchRoom =
-        !q ||
-        r.name.toLowerCase().includes(q) ||
-        r.id.toLowerCase().includes(q)
-      return matchBuilding && matchRoom
-    })
-  }, [building, roomQuery])
-
-  const unavailableRoomIds = useMemo(() => {
-    const ids = new Set<string>()
-    for (const b of bookings) {
-      if (b.cancelled) continue
-      const bStart = new Date(b.start)
-      const bEnd = new Date(b.end)
-      if (overlap(requestedStart, requestedEnd, bStart, bEnd)) {
-        ids.add(b.roomId)
-      }
-    }
-    return ids
-  }, [bookings, requestedStart, requestedEnd])
-
-  const availableRooms = useMemo(
-    () => filteredRooms.filter(r => !unavailableRoomIds.has(r.id)),
-    [filteredRooms, unavailableRoomIds]
-  )
-
-  const userHistory = useMemo(
-    () => bookings.filter(b => b.user === 'You').sort((a,b)=>+new Date(b.start)-+new Date(a.start)),
-    [bookings]
-  )
-
-  const scheduleForDay = useMemo(() => {
-    const dayStart = isoAt(date, '00:00')
-    const dayEnd = isoAt(date, '23:59')
-    return bookings
-      .filter(b => {
-        if (b.cancelled) return false
-        const s = new Date(b.start)
-        const e = new Date(b.end)
-        // same day
-        return s >= dayStart && e <= dayEnd
-      })
-      .sort((a, b) => +new Date(a.start) - +new Date(b.start))
-  }, [bookings, date])
-
-  // Hardcoded current user as registrar (remove when sign-in is implemented)
-  const [currentUser] = useState<User>({
-    id: '3',
-    name: 'Charlie Doe',
-    role: 'registrar',
-    email: 'charliedoe@uvic.ca',
-  })
-
-  const handleBook = (room: Room) => {
-    if (requestedEnd <= requestedStart) {
-      alert('End time must be after start time.')
-      return
-    }
-    const id = `bk-${Math.random().toString(36).slice(2, 8)}`
-    setBookings(prev => [
-      ...prev,
-      {
-        id,
-        roomId: room.id,
-        start: fmt(requestedStart),
-        end: fmt(requestedEnd),
-        user: 'You',
-      },
-    ])
-    setTab('history')
-  }
-
-  const handleCancel = (id: string) => {
-    setBookings(prev =>
-      prev.map(b => (b.id === id ? { ...b, cancelled: true } : b))
-    )
-  }
-
-  // User management handlers
-  const handleEditUser = (user: User) => {
-    setEditingUser(user)
-  }
-
-  const handleSaveUser = (updated: User) => {
-    //TODO: interact with database
-    setUsers((prev) =>
-      prev.map((u) => (u.id === updated.id ? updated : u))
-    )
-    setEditingUser(null);
-  }
-
-  const handleAddUser = (user: User) => {
-    setAddingUser(user)
-  }
-  const handleSaveNewUser = (newUser: User) => {
-    //TODO: interact with database
-    setUsers((prev) => [
-      ...prev,
-      {
-        ...newUser,
-        id: Math.random().toString(36).slice(2, 9), // generate unique ID
-      },
-    ])
-    setAddingUser(null)
-  }
-
-  const handleBlockUser = (user: User) => {
-    //TODO: interact with database
-    //TODO: delete all booking associated with user?
-    //TODO: prevent blocking self?
-    //TODO: save history of blocked users?
-    if (window.confirm(`Are you sure you want to block ${user.name}? This action will remove them from the system, cancel any active bookings, and cannot be undone.`)) {
-      setUsers((prev) => prev.filter((u) => u.id !== user.id));
-    }
-  }
-
-  //TODO: change to role of current user and/or name
->>>>>>> edd803cb
   return (
     <div className="app-shell">
       <div className="header">
@@ -293,23 +78,11 @@
         <h1 className="title">Rooms & Scheduling</h1>
       </div>
 
-<<<<<<< HEAD
-      <TabNavigation 
-        currentTab={tab} 
-        setTab={setTab} 
-        currentUser={currentUser!} 
+      <TabNavigation
+        currentTab={tab}
+        setTab={setTab}
+        currentUser={currentUser!}
       />
-=======
-      <div className="tabs" role="tablist" aria-label="Sections">
-        <button className="tab" role="tab" aria-selected={tab==='schedule'} onClick={()=>setTab('schedule')}>Schedule</button>
-        <button className="tab" role="tab" aria-selected={tab==='book'} onClick={()=>setTab('book')}>Book Rooms</button>
-        <button className="tab" role="tab" aria-selected={tab==='history'} onClick={()=>setTab('history')}>Bookings & History</button>
-        {currentUser.role === 'registrar' && (
-            <button className="tab" role="tab" aria-selected={tab==='users'} onClick={()=>setTab('users')}>User List</button>
-        )}
-        
-      </div>
->>>>>>> edd803cb
 
       {tab === 'book' && (
         <BookingPage
@@ -339,9 +112,10 @@
       )}
 
       {tab === 'history' && (
-<<<<<<< HEAD
         <HistoryPage
           userHistory={userHistory}
+          allBookings={currentUser!.role === 'registrar' ? bookings : undefined}
+          currentUser={currentUser!}
           onCancel={cancelBooking}
         />
       )}
@@ -350,76 +124,17 @@
         <UsersPage
           users={users}
           currentUser={currentUser!}
-          onEditUser={editUser}
+          editingUser={editingUser}
+          addingUser={addingUser}
+          onEditUser={handleEditUser}
+          onSaveUser={handleSaveUser}
+          onAddUser={handleAddUser}
+          onSaveNewUser={handleSaveNewUser}
+          onBlockUser={handleBlockUser}
+          onCancelEdit={() => setEditingUser(null)}
+          onCancelAdd={() => setAddingUser(null)}
         />
       )}
-=======
-        <div>
-          <section className="panel" aria-labelledby="history-label">
-            <h2 id="history-label" style={{marginTop:0}}>My Bookings & History</h2>
-            {userHistory.length === 0 ? (
-              <div className="empty">You have no bookings yet.</div>
-            ) : (
-              <div className="grid">
-                {userHistory.map(b => {
-                  const room = ROOMS.find(r => r.id === b.roomId)!
-                  return (
-                    <BookingCard
-                      key={b.id}
-                      booking={b}
-                      room={room}
-                      onCancel={handleCancel}
-                      showUser={false}
-                    />
-                  )
-                })}
-              </div>
-            )}
-          </section>
-          {currentUser.role === 'registrar' && (
-            <section className="panel" aria-labelledby="global-label">
-              <h2 id="global-label" style={{marginTop:0}}>All Bookings</h2>
-              {bookings.length === 0 ? (
-                <div className="empty">There are no bookings yet.</div>
-              ) : (
-                <div className="grid">
-                  {bookings.map(b => {
-                    const room = ROOMS.find(r => r.id === b.roomId)!
-                    return (
-                      <BookingCard
-                        key={b.id}
-                        booking={b}
-                        room={room}
-                        onCancel={handleCancel}
-                        showUser={true}
-                      />
-                    )
-                  })}
-                </div>
-              )}
-            </section>
-          )}
-        </div>
-      )}
-    {tab === 'users' && currentUser.role === 'registrar' && (
-      <UsersTab users={users} handleEditUser={handleEditUser} handleAddUser={handleAddUser} handleBlockUser={handleBlockUser}/>
-    )}
-    {editingUser && (
-      <EditUser
-        user={editingUser}
-        onSave={handleSaveUser}
-        onCancel={() => setEditingUser(null)}
-      />
-    )}
-    {addingUser && (
-      <AddUser
-        user={addingUser}
-        onSave={handleSaveNewUser}
-        onCancel={() => setAddingUser(null)}
-      />
-    )}
-    
->>>>>>> edd803cb
     </div>
   )
 }
@@ -431,21 +146,21 @@
   return (
     <Routes>
       <Route path="/login" element={<LoginPage onLogin={login} />} />
-      <Route 
-        path="/home" 
+      <Route
+        path="/home"
         element={
           <ProtectedRoute allowedRoles={['staff', 'registrar']}>
             <HomeComponent />
           </ProtectedRoute>
-        } 
+        }
       />
-      <Route 
-        path="/admin-panel" 
+      <Route
+        path="/admin-panel"
         element={
           <ProtectedRoute allowedRoles={['admin']}>
             <AdminConsole />
           </ProtectedRoute>
-        } 
+        }
       />
       <Route path="/" element={<Navigate to="/login" replace />} />
       <Route path="*" element={<Navigate to="/login" replace />} />
