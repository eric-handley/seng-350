--- conflicted
+++ resolved
@@ -22,10 +22,7 @@
   const [tab, setTab] = useState<TabKey>('book')
 
   const {
-<<<<<<< HEAD
     bookings,
-=======
->>>>>>> 8bc20e00
     addBooking,
     cancelBooking,
     getUnavailableRoomIds,
@@ -33,7 +30,6 @@
     getScheduleForDay
   } = useBookings()
 
-<<<<<<< HEAD
   const {
     users,
     editingUser,
@@ -46,9 +42,6 @@
     setEditingUser,
     setAddingUser,
   } = useUsers()
-=======
-  const { users, editUser } = useUsers()
->>>>>>> 8bc20e00
 
   const {
     building,
@@ -92,11 +85,7 @@
       <TabNavigation
         currentTab={tab}
         setTab={setTab}
-<<<<<<< HEAD
         currentUser={currentUser!}
-=======
-        currentUser={currentUser}
->>>>>>> 8bc20e00
       />
 
       {tab === 'book' && (
@@ -138,7 +127,6 @@
       {tab === 'users' && (
         <UsersPage
           users={users}
-<<<<<<< HEAD
           currentUser={currentUser!}
           editingUser={editingUser}
           addingUser={addingUser}
@@ -149,10 +137,6 @@
           onBlockUser={handleBlockUser}
           onCancelEdit={() => setEditingUser(null)}
           onCancelAdd={() => setAddingUser(null)}
-=======
-          currentUser={currentUser}
-          onEditUser={editUser}
->>>>>>> 8bc20e00
         />
       )}
     </div>
