<<<<<<< HEAD
import React, { useEffect, useState } from "react";
import {
  BrowserRouter as Router,
  Routes,
  Route,
  Navigate,
  useNavigate,
} from "react-router-dom";
import "./styles/app.css";
import "./styles/admin.css";

import { TabKey, UserRole } from "./types";

import { useUsers } from "./hooks/useUsers";
import { useAuth, AuthProvider } from "./contexts/AuthContext";
import { getCurrentDate } from "./utils/dateHelpers";

import { TabNavigation } from "./components/TabNavigation";
import { BookingPage } from "./pages/BookingPage";
import { SchedulePage } from "./pages/SchedulePage";
import { HistoryPage } from "./pages/HistoryPage";
import { UsersPage } from "./pages/UsersPage";
import LoginPage from "./pages/LoginPage";
import AdminConsole from "./components/admin/AdminConsole";
import { ProtectedRoute } from "./components/ProtectedRoute";
import { AuditTable } from "./components/admin/AuditTable";
import { SystemHealth } from "./components/admin/SystemHealth";
import BuildingsRooms from "./components/admin/BuildingsRooms";
import EquipmentManagement from "./components/admin/EquipmentManagement";

const HomeComponent: React.FC = () => {
  const { currentUser, isLoading, logout } = useAuth();
  const navigate = useNavigate();
  const [tab, setTab] = useState<TabKey>("book");
=======
import React, { useState } from 'react'
import { BrowserRouter as Router, Routes, Route, Navigate, useNavigate, useLocation } from 'react-router-dom'
import './styles/app.css'
import './styles/admin.css'

import { TabKey, UserRole } from './types'
import { useUsers } from './hooks/useUsers'
import { useAuth, AuthProvider } from './contexts/AuthContext'
import { getCurrentDate } from './utils/dateHelpers'
import { ProtectedRoute } from './components/ProtectedRoute'

import { TabNavigation } from './components/TabNavigation'
import { BookingPage } from './pages/BookingPage'
import { SchedulePage } from './pages/SchedulePage'
import { HistoryPage } from './pages/HistoryPage'
import { UsersPage } from './pages/UsersPage'
import LoginPage from './pages/LoginPage'
import AdminConsole from './components/AdminConsole'

const HomeComponent: React.FC = () => {
  const { currentUser, isLoading, logout } = useAuth()
  const navigate = useNavigate()
  const location = useLocation()

  // Derive current tab from URL path
  const tab: TabKey =
    location.pathname.includes('/schedule') ? 'schedule' :
    location.pathname.includes('/history') ? 'history' :
    location.pathname.includes('/users') ? 'users' :
    'book'
>>>>>>> f0eaa0a1

  const canManageUsers =
    currentUser?.role === UserRole.ADMIN ||
    currentUser?.role === UserRole.REGISTRAR;
  const {
    users,
    editingUser,
    addingUser,
    handleEditUser,
    handleSaveUser,
    handleAddUser,
    handleSaveNewUser,
    handleBlockUser,
    setEditingUser,
    setAddingUser,
  } = useUsers({ autoLoad: !!canManageUsers });

  // Room filtering state
  const [building, setBuilding] = useState<string>("");
  const [roomQuery, setRoomQuery] = useState<string>("");
  const [date, setDate] = useState<string>(getCurrentDate());
  const [start, setStart] = useState<string>("10:00");
  const [end, setEnd] = useState<string>("11:00");

<<<<<<< HEAD
  useEffect(() => {
    if (
      currentUser &&
      currentUser.role === UserRole.STAFF &&
      tab === "schedule"
    ) {
      setTab("book");
    }
  }, [currentUser, tab]);

=======
>>>>>>> f0eaa0a1
  const handleLogout = async () => {
    await logout();
    navigate("/login", { replace: true });
  };

  if (isLoading) {
    return <div style={{ padding: "2rem", textAlign: "center" }}>Loading…</div>;
  }

  if (!currentUser) {
    return null;
  }

  return (
    <div className="app-shell">
      <div className="header">
        <div className="header-info">
          <span className="badge">{currentUser.role.toUpperCase()}</span>
          <h1 className="title">Rooms & Scheduling</h1>
        </div>
        <div className="header-actions">
          <button className="btn ghost" onClick={handleLogout}>
            Log out
          </button>
        </div>
      </div>

      <TabNavigation
        currentTab={tab}
        currentUser={currentUser}
      />

      {tab === "book" && (
        <BookingPage
          currentUserId={currentUser.id}
          building={building}
          setBuilding={setBuilding}
          roomQuery={roomQuery}
          setRoomQuery={setRoomQuery}
          date={date}
          setDate={setDate}
          start={start}
          setStart={setStart}
          end={end}
          setEnd={setEnd}
<<<<<<< HEAD
          onBookingCreated={() => setTab("history")}
        />
      )}

      {tab === "schedule" && currentUser.role !== UserRole.STAFF && (
=======
          onBookingCreated={() => navigate('/home/history')}
        />
      )}

      {tab === 'schedule' && (
>>>>>>> f0eaa0a1
        <SchedulePage
          date={date}
          setDate={setDate}
          building={building}
          setBuilding={setBuilding}
        />
      )}

      {tab === "history" && <HistoryPage currentUser={currentUser} />}

      {tab === "users" && (
        <UsersPage
          users={users}
          currentUser={currentUser}
          editingUser={editingUser}
          addingUser={addingUser}
          onEditUser={handleEditUser}
          onSaveUser={handleSaveUser}
          onAddUser={handleAddUser}
          onSaveNewUser={handleSaveNewUser}
          onBlockUser={handleBlockUser}
          onCancelEdit={() => setEditingUser(null)}
          onCancelAdd={() => setAddingUser(null)}
        />
      )}
      {tab === "audit" && currentUser.role === UserRole.ADMIN && <AuditTable />}
      {tab === "health" && currentUser.role === UserRole.ADMIN && (
        <SystemHealth />
      )}
      {tab === "buildings" && currentUser.role === UserRole.ADMIN && (
        <BuildingsRooms />
      )}
      {tab === "equipment" && currentUser.role === UserRole.ADMIN && (
        <EquipmentManagement />
      )}
    </div>
  );
};

const AppRouter: React.FC = () => {
  const { login } = useAuth();
  return (
    <Routes>
      <Route path="/login" element={<LoginPage onLogin={login} />} />
      <Route
        path="/home"
        element={
          <ProtectedRoute
            allowedRoles={[UserRole.STAFF, UserRole.REGISTRAR, UserRole.ADMIN]}
          >
            <HomeComponent />
          </ProtectedRoute>
        }
      >
        <Route index element={<Navigate to="/home/book" replace />} />
        <Route path="schedule" element={null} />
        <Route path="book" element={null} />
        <Route path="history" element={null} />
        <Route path="users" element={null} />
      </Route>
      <Route
        path="/admin-panel"
        element={
          <ProtectedRoute allowedRoles={[UserRole.ADMIN]}>
            <AdminPage />
          </ProtectedRoute>
        }
      >
        <Route index element={<Navigate to="/admin-panel/logs" replace />} />
        <Route path="logs" element={null} />
        <Route path="health" element={null} />
      </Route>
      <Route path="/" element={<Navigate to="/login" replace />} />
      <Route path="*" element={<Navigate to="/login" replace />} />
    </Routes>
  );
};

const AdminPage: React.FC = () => {
  const { currentUser, isLoading, logout } = useAuth();
  const navigate = useNavigate();

  if (isLoading) {
    return <div style={{ padding: "2rem", textAlign: "center" }}>Loading…</div>;
  }

  if (!currentUser) {
    return null;
  }

  const handleLogout = async () => {
    await logout();
    navigate("/login", { replace: true });
  };

  return <AdminConsole onLogout={handleLogout} />;
};

export default function App() {
  return (
    <AuthProvider>
      <Router>
        <AppRouter />
      </Router>
    </AuthProvider>
  );
}<|MERGE_RESOLUTION|>--- conflicted
+++ resolved
@@ -1,20 +1,20 @@
-<<<<<<< HEAD
-import React, { useEffect, useState } from "react";
+import React, { useState } from "react";
 import {
   BrowserRouter as Router,
   Routes,
   Route,
   Navigate,
   useNavigate,
+  useLocation,
 } from "react-router-dom";
 import "./styles/app.css";
 import "./styles/admin.css";
 
 import { TabKey, UserRole } from "./types";
-
 import { useUsers } from "./hooks/useUsers";
 import { useAuth, AuthProvider } from "./contexts/AuthContext";
 import { getCurrentDate } from "./utils/dateHelpers";
+import { ProtectedRoute } from "./components/ProtectedRoute";
 
 import { TabNavigation } from "./components/TabNavigation";
 import { BookingPage } from "./pages/BookingPage";
@@ -32,39 +32,16 @@
 const HomeComponent: React.FC = () => {
   const { currentUser, isLoading, logout } = useAuth();
   const navigate = useNavigate();
-  const [tab, setTab] = useState<TabKey>("book");
-=======
-import React, { useState } from 'react'
-import { BrowserRouter as Router, Routes, Route, Navigate, useNavigate, useLocation } from 'react-router-dom'
-import './styles/app.css'
-import './styles/admin.css'
-
-import { TabKey, UserRole } from './types'
-import { useUsers } from './hooks/useUsers'
-import { useAuth, AuthProvider } from './contexts/AuthContext'
-import { getCurrentDate } from './utils/dateHelpers'
-import { ProtectedRoute } from './components/ProtectedRoute'
-
-import { TabNavigation } from './components/TabNavigation'
-import { BookingPage } from './pages/BookingPage'
-import { SchedulePage } from './pages/SchedulePage'
-import { HistoryPage } from './pages/HistoryPage'
-import { UsersPage } from './pages/UsersPage'
-import LoginPage from './pages/LoginPage'
-import AdminConsole from './components/AdminConsole'
-
-const HomeComponent: React.FC = () => {
-  const { currentUser, isLoading, logout } = useAuth()
-  const navigate = useNavigate()
-  const location = useLocation()
+  const location = useLocation();
 
   // Derive current tab from URL path
-  const tab: TabKey =
-    location.pathname.includes('/schedule') ? 'schedule' :
-    location.pathname.includes('/history') ? 'history' :
-    location.pathname.includes('/users') ? 'users' :
-    'book'
->>>>>>> f0eaa0a1
+  const tab: TabKey = location.pathname.includes("/schedule")
+    ? "schedule"
+    : location.pathname.includes("/history")
+    ? "history"
+    : location.pathname.includes("/users")
+    ? "users"
+    : "book";
 
   const canManageUsers =
     currentUser?.role === UserRole.ADMIN ||
@@ -89,19 +66,6 @@
   const [start, setStart] = useState<string>("10:00");
   const [end, setEnd] = useState<string>("11:00");
 
-<<<<<<< HEAD
-  useEffect(() => {
-    if (
-      currentUser &&
-      currentUser.role === UserRole.STAFF &&
-      tab === "schedule"
-    ) {
-      setTab("book");
-    }
-  }, [currentUser, tab]);
-
-=======
->>>>>>> f0eaa0a1
   const handleLogout = async () => {
     await logout();
     navigate("/login", { replace: true });
@@ -129,10 +93,7 @@
         </div>
       </div>
 
-      <TabNavigation
-        currentTab={tab}
-        currentUser={currentUser}
-      />
+      <TabNavigation currentTab={tab} currentUser={currentUser} />
 
       {tab === "book" && (
         <BookingPage
@@ -147,19 +108,11 @@
           setStart={setStart}
           end={end}
           setEnd={setEnd}
-<<<<<<< HEAD
-          onBookingCreated={() => setTab("history")}
+          onBookingCreated={() => navigate("/home/history")}
         />
       )}
 
-      {tab === "schedule" && currentUser.role !== UserRole.STAFF && (
-=======
-          onBookingCreated={() => navigate('/home/history')}
-        />
-      )}
-
-      {tab === 'schedule' && (
->>>>>>> f0eaa0a1
+      {tab === "schedule" && (
         <SchedulePage
           date={date}
           setDate={setDate}
