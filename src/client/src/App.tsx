import React, { useEffect, useState } from 'react'
import { BrowserRouter as Router, Routes, Route, Navigate, useNavigate, useLocation } from 'react-router-dom'
import './styles/app.css'
import './styles/admin.css'

<<<<<<< HEAD
import { TabKey, UserRole, User } from './types'

=======
import { TabKey, UserRole } from './types'
>>>>>>> 4a806d61
import { useUsers } from './hooks/useUsers'
import { useAuth, AuthProvider } from './contexts/AuthContext'
import { getCurrentDate } from './utils/dateHelpers'
import { ProtectedRoute } from './components/ProtectedRoute'

import { TabNavigation } from './components/TabNavigation'
import { BookingPage } from './pages/BookingPage'
import { SchedulePage } from './pages/SchedulePage'
import { HistoryPage } from './pages/HistoryPage'
import { UsersPage } from './pages/UsersPage'
import LoginPage from './pages/LoginPage'
import AdminConsole from './components/AdminConsole'

const HomeComponent: React.FC = () => {
  const { currentUser, isLoading, logout } = useAuth()
  const navigate = useNavigate()
  const location = useLocation()

  // Derive current tab from URL path
  const tab: TabKey =
    location.pathname.includes('/schedule') ? 'schedule' :
    location.pathname.includes('/history') ? 'history' :
    location.pathname.includes('/users') ? 'users' :
    'book'

  const canManageUsers = currentUser?.role === UserRole.ADMIN || currentUser?.role === UserRole.REGISTRAR
  const {
    users,
    editingUser,
    addingUser,
    handleEditUser,
    handleSaveUser,
    handleAddUser,
    handleSaveNewUser,
    handleBlockUser,
    setEditingUser,
    setAddingUser,
    error,
  } = useUsers({ autoLoad: !!canManageUsers })

  // Room filtering state
  const [building, setBuilding] = useState<string>('')
  const [roomQuery, setRoomQuery] = useState<string>('')
  const [date, setDate] = useState<string>(getCurrentDate())
  const [start, setStart] = useState<string>('10:00')
  const [end, setEnd] = useState<string>('11:00')

<<<<<<< HEAD
  useEffect(() => {
    if (currentUser && currentUser.role === 'Staff' && tab === 'schedule') {
      setTab('book')
    }
  }, [currentUser, tab])

=======
>>>>>>> 4a806d61
  const handleLogout = async () => {
    await logout()
    navigate('/login', { replace: true })
  }

  if (isLoading) {
    return <div style={{ padding: '2rem', textAlign: 'center' }}>Loading…</div>
  }

  if (!currentUser) {
    return null
  }

  return (
    <div className="app-shell">
      <div className="header">
        <div className="header-info">
          <span className="badge">{String(currentUser.role).toUpperCase()}</span>
          <h1 className="title">Rooms & Scheduling</h1>
        </div>
        <div className="header-actions">
          <button className="btn ghost" onClick={handleLogout}>
            Log out
          </button>
        </div>
      </div>

      <TabNavigation
        currentTab={tab}
        currentUser={currentUser}
      />

      {tab === 'book' && (
        <BookingPage
          currentUserId={currentUser.id}
          building={building}
          setBuilding={setBuilding}
          roomQuery={roomQuery}
          setRoomQuery={setRoomQuery}
          date={date}
          setDate={setDate}
          start={start}
          setStart={setStart}
          end={end}
          setEnd={setEnd}
          onBookingCreated={() => navigate('/home/history')}
        />
      )}

<<<<<<< HEAD
      {tab === 'schedule' && currentUser.role !== 'Staff' && (
=======
      {tab === 'schedule' && (
>>>>>>> 4a806d61
        <SchedulePage
          date={date}
          setDate={setDate}
          building={building}
          setBuilding={setBuilding}
        />
      )}

      {tab === 'history' && (
        <HistoryPage
          currentUser={currentUser}
          onCancel={(id: string) => {
            // Implement cancellation logic here or leave empty if not needed
            console.log(`Cancel booking with id: ${id}`)
          }}
        />
      )}

      {tab === 'users' && (
        <UsersPage
          users={users}
          currentUser={currentUser}
          editingUser={editingUser}
          addingUser={addingUser}
          error={error}
          onEditUser={handleEditUser}
          onSaveUser={handleSaveUser}
          onAddUser={() => handleAddUser(currentUser)}
          onSaveNewUser={handleSaveNewUser}
          onBlockUser={handleBlockUser}
          onCancelEdit={() => setEditingUser(null)}
          onCancelAdd={() => setAddingUser(null)}
        />
      )}
    </div>
  )
}

const AppRouter: React.FC = () => {
  const { login } = useAuth()
  return (
    <Routes>
      <Route path="/login" element={<LoginPage onLogin={login} />} />
      <Route
        path="/home"
        element={
          <ProtectedRoute allowedRoles={[UserRole.STAFF, UserRole.REGISTRAR, UserRole.ADMIN]}>
            <HomeComponent />
          </ProtectedRoute>
        }
      >
        <Route index element={<Navigate to="/home/book" replace />} />
        <Route path="schedule" element={null} />
        <Route path="book" element={null} />
        <Route path="history" element={null} />
        <Route path="users" element={null} />
      </Route>
      <Route
        path="/admin-panel"
        element={
          <ProtectedRoute allowedRoles={[UserRole.ADMIN]}>
            <AdminPage />
          </ProtectedRoute>
        }
      >
        <Route index element={<Navigate to="/admin-panel/logs" replace />} />
        <Route path="logs" element={null} />
        <Route path="health" element={null} />
      </Route>
      <Route path="/" element={<Navigate to="/login" replace />} />
      <Route path="*" element={<Navigate to="/login" replace />} />
    </Routes>
  )
}

const AdminPage: React.FC = () => {
  const { currentUser, isLoading, logout } = useAuth()
  const navigate = useNavigate()

  if (isLoading) {
    return <div style={{ padding: '2rem', textAlign: 'center' }}>Loading…</div>
  }

  if (!currentUser) {
    return null
  }

  const handleLogout = async () => {
    await logout()
    navigate('/login', { replace: true })
  }

  return <AdminConsole onLogout={handleLogout} />
}

export default function App() {
  return (
    <AuthProvider>
      <Router>
        <AppRouter />
      </Router>
    </AuthProvider>
  )
}<|MERGE_RESOLUTION|>--- conflicted
+++ resolved
@@ -3,12 +3,8 @@
 import './styles/app.css'
 import './styles/admin.css'
 
-<<<<<<< HEAD
 import { TabKey, UserRole, User } from './types'
 
-=======
-import { TabKey, UserRole } from './types'
->>>>>>> 4a806d61
 import { useUsers } from './hooks/useUsers'
 import { useAuth, AuthProvider } from './contexts/AuthContext'
 import { getCurrentDate } from './utils/dateHelpers'
@@ -56,15 +52,6 @@
   const [start, setStart] = useState<string>('10:00')
   const [end, setEnd] = useState<string>('11:00')
 
-<<<<<<< HEAD
-  useEffect(() => {
-    if (currentUser && currentUser.role === 'Staff' && tab === 'schedule') {
-      setTab('book')
-    }
-  }, [currentUser, tab])
-
-=======
->>>>>>> 4a806d61
   const handleLogout = async () => {
     await logout()
     navigate('/login', { replace: true })
@@ -114,11 +101,7 @@
         />
       )}
 
-<<<<<<< HEAD
-      {tab === 'schedule' && currentUser.role !== 'Staff' && (
-=======
       {tab === 'schedule' && (
->>>>>>> 4a806d61
         <SchedulePage
           date={date}
           setDate={setDate}
