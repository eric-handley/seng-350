<<<<<<< HEAD
import React, { useState } from "react";
import {
  BrowserRouter as Router,
  Routes,
  Route,
  Navigate,
  useNavigate,
} from "react-router-dom";
import "./styles/app.css";
import "./styles/admin.css";
import { TabKey, Room, UserRole } from "./types";
import { useBookings } from "./hooks/useBookings";
import { useUsers } from "./hooks/useUsers";
import { useRoomFiltering } from "./hooks/useRoomFiltering";
import { useAuth, AuthProvider } from "./contexts/AuthContext";
import { TabNavigation } from "./components/TabNavigation";
import { BookingPage } from "./pages/BookingPage";
import { SchedulePage } from "./pages/SchedulePage";
import { HistoryPage } from "./pages/HistoryPage";
import { UsersPage } from "./pages/UsersPage";
import LoginPage from "./pages/LoginPage";
import { ProtectedRoute } from "./components/ProtectedRoute";
import { AuditTable } from "./components/admin/AuditTable";
import { SystemHealth } from "./components/admin/SystemHealth";
=======
import React, { useEffect, useState } from 'react'
import { BrowserRouter as Router, Routes, Route, Navigate, useNavigate } from 'react-router-dom'
import './styles/app.css'
import './styles/admin.css'

import { TabKey, UserRole } from './types'

import { useUsers } from './hooks/useUsers'
import { useAuth, AuthProvider } from './contexts/AuthContext'
import { getCurrentDate } from './utils/dateHelpers'

import { TabNavigation } from './components/TabNavigation'
import { BookingPage } from './pages/BookingPage'
import { SchedulePage } from './pages/SchedulePage'
import { HistoryPage } from './pages/HistoryPage'
import { UsersPage } from './pages/UsersPage'
import LoginPage from './pages/LoginPage'
import AdminConsole from './components/AdminConsole'
import { ProtectedRoute } from './components/ProtectedRoute'
>>>>>>> 6490e3fe

const HomeComponent: React.FC = () => {
  const { currentUser, isLoading, logout } = useAuth();
  const navigate = useNavigate();
  const [tab, setTab] = useState<TabKey>("book");

<<<<<<< HEAD
  const {
    bookings,
    addBooking,
    cancelBooking,
    getUnavailableRoomIds,
    getUserHistory,
    getScheduleForDay,
  } = useBookings();

  const canManageUsers =
    currentUser?.role === UserRole.ADMIN ||
    currentUser?.role === UserRole.REGISTRAR;
=======
  const canManageUsers = currentUser?.role === UserRole.ADMIN || currentUser?.role === UserRole.REGISTRAR
>>>>>>> 6490e3fe
  const {
    users,
    editingUser,
    addingUser,
    handleEditUser,
    handleSaveUser,
    handleAddUser,
    handleSaveNewUser,
    handleBlockUser,
    setEditingUser,
    setAddingUser,
  } = useUsers({ autoLoad: !!canManageUsers });

<<<<<<< HEAD
  const {
    building,
    setBuilding,
    roomQuery,
    setRoomQuery,
    date,
    setDate,
    start,
    setStart,
    end,
    setEnd,
    requestedStart,
    requestedEnd,
    getAvailableRooms,
  } = useRoomFiltering();

  const unavailableRoomIds = getUnavailableRoomIds(
    requestedStart,
    requestedEnd
  );
  const availableRooms = getAvailableRooms(unavailableRoomIds);
  const userHistory = getUserHistory();
  const scheduleForDay = getScheduleForDay(date);

  const handleBook = (room: Room) => {
    const success = addBooking(room, date, start, end);
    if (success) {
      setTab("history");
    }
  };
=======
  // Room filtering state
  const [building, setBuilding] = useState<string>('')
  const [roomQuery, setRoomQuery] = useState<string>('')
  const [date, setDate] = useState<string>(getCurrentDate())
  const [start, setStart] = useState<string>('10:00')
  const [end, setEnd] = useState<string>('11:00')

  useEffect(() => {
    if (currentUser && currentUser.role === 'staff' && tab === 'schedule') {
      setTab('book')
    }
  }, [currentUser, tab])

  const handleLogout = async () => {
    await logout()
    navigate('/login', { replace: true })
  }
>>>>>>> 6490e3fe

  if (isLoading) {
    return <div style={{ padding: "2rem", textAlign: "center" }}>Loading…</div>;
  }

  if (!currentUser) {
    return null;
  }

<<<<<<< HEAD
  const handleLogout = async () => {
    await logout();
    navigate("/login", { replace: true });
  };

=======
>>>>>>> 6490e3fe
  return (
    <div className="app-shell">
      <div className="header">
        <div className="header-info">
          <span className="badge">{currentUser.role.toUpperCase()}</span>
          <h1 className="title">Rooms & Scheduling</h1>
        </div>
        <div className="header-actions">
          <button className="btn ghost" onClick={handleLogout}>
            Log out
          </button>
        </div>
      </div>

      <TabNavigation
        currentTab={tab}
        setTab={setTab}
        currentUser={currentUser}
      />

      {tab === "book" && (
        <BookingPage
          currentUserId={currentUser.id}
          building={building}
          setBuilding={setBuilding}
          roomQuery={roomQuery}
          setRoomQuery={setRoomQuery}
          date={date}
          setDate={setDate}
          start={start}
          setStart={setStart}
          end={end}
          setEnd={setEnd}
          onBookingCreated={() => setTab('history')}
        />
      )}

<<<<<<< HEAD
      {tab === "schedule" && (
=======
      {tab === 'schedule' && currentUser.role !== 'staff' && (
>>>>>>> 6490e3fe
        <SchedulePage
          date={date}
          setDate={setDate}
          building={building}
          setBuilding={setBuilding}
        />
      )}

      {tab === "history" && (
        <HistoryPage
<<<<<<< HEAD
          userHistory={userHistory}
          allBookings={
            currentUser.role === UserRole.REGISTRAR ||
            currentUser.role === UserRole.ADMIN
              ? bookings
              : undefined
          }
=======
>>>>>>> 6490e3fe
          currentUser={currentUser}
        />
      )}

      {tab === "users" && (
        <UsersPage
          users={users}
          currentUser={currentUser}
          editingUser={editingUser}
          addingUser={addingUser}
          onEditUser={handleEditUser}
          onSaveUser={handleSaveUser}
          onAddUser={handleAddUser}
          onSaveNewUser={handleSaveNewUser}
          onBlockUser={handleBlockUser}
          onCancelEdit={() => setEditingUser(null)}
          onCancelAdd={() => setAddingUser(null)}
        />
      )}
      {tab === "audit" && currentUser.role === UserRole.ADMIN && <AuditTable />}
      {tab === "health" && currentUser.role === UserRole.ADMIN && (
        <SystemHealth />
      )}
    </div>
  );
};

const AppRouter: React.FC = () => {
<<<<<<< HEAD
  const { login } = useAuth();

=======
  const { login } = useAuth()
>>>>>>> 6490e3fe
  return (
    <Routes>
      <Route path="/login" element={<LoginPage onLogin={login} />} />
      <Route
        path="/home"
        element={
          <ProtectedRoute
            allowedRoles={[UserRole.STAFF, UserRole.REGISTRAR, UserRole.ADMIN]}
          >
            <HomeComponent />
          </ProtectedRoute>
        }
      />
      {/* <Route
        path="/admin-panel"
        element={
          <ProtectedRoute allowedRoles={[UserRole.ADMIN]}>
            <AdminPage />
          </ProtectedRoute>
        }
      /> */}
      <Route path="/" element={<Navigate to="/login" replace />} />
      <Route path="*" element={<Navigate to="/login" replace />} />
    </Routes>
  );
};

// const AdminPage: React.FC = () => {
//   const { currentUser, isLoading, logout } = useAuth();
//   const navigate = useNavigate();

//   if (isLoading) {
//     return <div style={{ padding: "2rem", textAlign: "center" }}>Loading…</div>;
//   }

//   if (!currentUser) {
//     return null;
//   }

//   const handleLogout = async () => {
//     await logout();
//     navigate("/login", { replace: true });
//   };

//   return <AdminConsole onLogout={handleLogout} />;
// };

export default function App() {
  return (
    <AuthProvider>
      <Router>
        <AppRouter />
      </Router>
    </AuthProvider>
  );
}<|MERGE_RESOLUTION|>--- conflicted
+++ resolved
@@ -1,5 +1,4 @@
-<<<<<<< HEAD
-import React, { useState } from "react";
+import React, { useEffect, useState } from "react";
 import {
   BrowserRouter as Router,
   Routes,
@@ -9,63 +8,30 @@
 } from "react-router-dom";
 import "./styles/app.css";
 import "./styles/admin.css";
-import { TabKey, Room, UserRole } from "./types";
-import { useBookings } from "./hooks/useBookings";
+
+import { TabKey, UserRole } from "./types";
+
 import { useUsers } from "./hooks/useUsers";
-import { useRoomFiltering } from "./hooks/useRoomFiltering";
 import { useAuth, AuthProvider } from "./contexts/AuthContext";
+import { getCurrentDate } from "./utils/dateHelpers";
+
 import { TabNavigation } from "./components/TabNavigation";
 import { BookingPage } from "./pages/BookingPage";
 import { SchedulePage } from "./pages/SchedulePage";
 import { HistoryPage } from "./pages/HistoryPage";
 import { UsersPage } from "./pages/UsersPage";
 import LoginPage from "./pages/LoginPage";
+import AdminConsole from "./components/AdminConsole";
 import { ProtectedRoute } from "./components/ProtectedRoute";
-import { AuditTable } from "./components/admin/AuditTable";
-import { SystemHealth } from "./components/admin/SystemHealth";
-=======
-import React, { useEffect, useState } from 'react'
-import { BrowserRouter as Router, Routes, Route, Navigate, useNavigate } from 'react-router-dom'
-import './styles/app.css'
-import './styles/admin.css'
-
-import { TabKey, UserRole } from './types'
-
-import { useUsers } from './hooks/useUsers'
-import { useAuth, AuthProvider } from './contexts/AuthContext'
-import { getCurrentDate } from './utils/dateHelpers'
-
-import { TabNavigation } from './components/TabNavigation'
-import { BookingPage } from './pages/BookingPage'
-import { SchedulePage } from './pages/SchedulePage'
-import { HistoryPage } from './pages/HistoryPage'
-import { UsersPage } from './pages/UsersPage'
-import LoginPage from './pages/LoginPage'
-import AdminConsole from './components/AdminConsole'
-import { ProtectedRoute } from './components/ProtectedRoute'
->>>>>>> 6490e3fe
 
 const HomeComponent: React.FC = () => {
   const { currentUser, isLoading, logout } = useAuth();
   const navigate = useNavigate();
   const [tab, setTab] = useState<TabKey>("book");
 
-<<<<<<< HEAD
-  const {
-    bookings,
-    addBooking,
-    cancelBooking,
-    getUnavailableRoomIds,
-    getUserHistory,
-    getScheduleForDay,
-  } = useBookings();
-
   const canManageUsers =
     currentUser?.role === UserRole.ADMIN ||
     currentUser?.role === UserRole.REGISTRAR;
-=======
-  const canManageUsers = currentUser?.role === UserRole.ADMIN || currentUser?.role === UserRole.REGISTRAR
->>>>>>> 6490e3fe
   const {
     users,
     editingUser,
@@ -79,73 +45,32 @@
     setAddingUser,
   } = useUsers({ autoLoad: !!canManageUsers });
 
-<<<<<<< HEAD
-  const {
-    building,
-    setBuilding,
-    roomQuery,
-    setRoomQuery,
-    date,
-    setDate,
-    start,
-    setStart,
-    end,
-    setEnd,
-    requestedStart,
-    requestedEnd,
-    getAvailableRooms,
-  } = useRoomFiltering();
-
-  const unavailableRoomIds = getUnavailableRoomIds(
-    requestedStart,
-    requestedEnd
-  );
-  const availableRooms = getAvailableRooms(unavailableRoomIds);
-  const userHistory = getUserHistory();
-  const scheduleForDay = getScheduleForDay(date);
-
-  const handleBook = (room: Room) => {
-    const success = addBooking(room, date, start, end);
-    if (success) {
-      setTab("history");
+  // Room filtering state
+  const [building, setBuilding] = useState<string>("");
+  const [roomQuery, setRoomQuery] = useState<string>("");
+  const [date, setDate] = useState<string>(getCurrentDate());
+  const [start, setStart] = useState<string>("10:00");
+  const [end, setEnd] = useState<string>("11:00");
+
+  useEffect(() => {
+    if (currentUser && currentUser.role === "staff" && tab === "schedule") {
+      setTab("book");
     }
-  };
-=======
-  // Room filtering state
-  const [building, setBuilding] = useState<string>('')
-  const [roomQuery, setRoomQuery] = useState<string>('')
-  const [date, setDate] = useState<string>(getCurrentDate())
-  const [start, setStart] = useState<string>('10:00')
-  const [end, setEnd] = useState<string>('11:00')
-
-  useEffect(() => {
-    if (currentUser && currentUser.role === 'staff' && tab === 'schedule') {
-      setTab('book')
-    }
-  }, [currentUser, tab])
-
-  const handleLogout = async () => {
-    await logout()
-    navigate('/login', { replace: true })
-  }
->>>>>>> 6490e3fe
-
-  if (isLoading) {
-    return <div style={{ padding: "2rem", textAlign: "center" }}>Loading…</div>;
-  }
-
-  if (!currentUser) {
-    return null;
-  }
-
-<<<<<<< HEAD
+  }, [currentUser, tab]);
+
   const handleLogout = async () => {
     await logout();
     navigate("/login", { replace: true });
   };
 
-=======
->>>>>>> 6490e3fe
+  if (isLoading) {
+    return <div style={{ padding: "2rem", textAlign: "center" }}>Loading…</div>;
+  }
+
+  if (!currentUser) {
+    return null;
+  }
+
   return (
     <div className="app-shell">
       <div className="header">
@@ -179,15 +104,11 @@
           setStart={setStart}
           end={end}
           setEnd={setEnd}
-          onBookingCreated={() => setTab('history')}
+          onBookingCreated={() => setTab("history")}
         />
       )}
 
-<<<<<<< HEAD
-      {tab === "schedule" && (
-=======
-      {tab === 'schedule' && currentUser.role !== 'staff' && (
->>>>>>> 6490e3fe
+      {tab === "schedule" && currentUser.role !== "staff" && (
         <SchedulePage
           date={date}
           setDate={setDate}
@@ -196,21 +117,7 @@
         />
       )}
 
-      {tab === "history" && (
-        <HistoryPage
-<<<<<<< HEAD
-          userHistory={userHistory}
-          allBookings={
-            currentUser.role === UserRole.REGISTRAR ||
-            currentUser.role === UserRole.ADMIN
-              ? bookings
-              : undefined
-          }
-=======
->>>>>>> 6490e3fe
-          currentUser={currentUser}
-        />
-      )}
+      {tab === "history" && <HistoryPage currentUser={currentUser} />}
 
       {tab === "users" && (
         <UsersPage
@@ -236,12 +143,7 @@
 };
 
 const AppRouter: React.FC = () => {
-<<<<<<< HEAD
   const { login } = useAuth();
-
-=======
-  const { login } = useAuth()
->>>>>>> 6490e3fe
   return (
     <Routes>
       <Route path="/login" element={<LoginPage onLogin={login} />} />
