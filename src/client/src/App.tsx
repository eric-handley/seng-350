import React, { useState } from 'react'
import { BrowserRouter as Router, Routes, Route, Navigate, useNavigate } from 'react-router-dom'
import './styles/app.css'
import './styles/admin.css'
import { TabKey, Room, UserRole } from './types'
import { useBookings } from './hooks/useBookings'
import { useUsers } from './hooks/useUsers'
import { useRoomFiltering } from './hooks/useRoomFiltering'
import { useAuth, AuthProvider } from './contexts/AuthContext'
import { TabNavigation } from './components/TabNavigation'
import { BookingPage } from './pages/BookingPage'
import { SchedulePage } from './pages/SchedulePage'
import { HistoryPage } from './pages/HistoryPage'
import { UsersPage } from './pages/UsersPage'
import LoginPage from './pages/LoginPage'
import AdminConsole from './components/AdminConsole'
import { ProtectedRoute } from './components/ProtectedRoute'

// Component for the home page (staff/registrar)
const HomeComponent: React.FC = () => {
  const { currentUser, isLoading, logout } = useAuth()
  const navigate = useNavigate()
  const [tab, setTab] = useState<TabKey>('book')

  const {
    bookings,
    addBooking,
    cancelBooking,
    getUnavailableRoomIds,
    getUserHistory,
    getScheduleForDay
  } = useBookings()

  const canManageUsers = currentUser?.role === UserRole.ADMIN || currentUser?.role === UserRole.REGISTRAR
  const {
    users,
    editingUser,
    addingUser,
    handleEditUser,
    handleSaveUser,
    handleAddUser,
    handleSaveNewUser,
    handleBlockUser,
    setEditingUser,
    setAddingUser,
<<<<<<< HEAD
  } = useUsers(currentUser!)
=======
  } = useUsers({ autoLoad: !!canManageUsers })
>>>>>>> 86e634b9

  const {
    building,
    setBuilding,
    roomQuery,
    setRoomQuery,
    date,
    setDate,
    start,
    setStart,
    end,
    setEnd,
    requestedStart,
    requestedEnd,
    getAvailableRooms,
  } = useRoomFiltering()

  const unavailableRoomIds = getUnavailableRoomIds(requestedStart, requestedEnd)
  const availableRooms = getAvailableRooms(unavailableRoomIds)
  const userHistory = getUserHistory()
  const scheduleForDay = getScheduleForDay(date)

  const handleBook = (room: Room) => {
    const success = addBooking(room, date, start, end)
    if (success) {
      setTab('history')
    }
  }

  if (isLoading) {
    return <div style={{ padding: '2rem', textAlign: 'center' }}>Loading…</div>
  }

  if (!currentUser) {
    return null
  }

<<<<<<< HEAD
  // TODO: TEMPORARY FIX - Mock user for testing without auth
  const activeUser = currentUser ?? {
    id: 'temp',
    name: 'Guest',
    email: 'guest@example.com',
    role: 'registrar' as const,
    isBlocked: false,
    first_name: 'Guest',
    last_name: 'User'
=======
  const handleLogout = async () => {
    await logout()
    navigate('/login', { replace: true })
>>>>>>> 86e634b9
  }

  return (
    <div className="app-shell">
      <div className="header">
        <div className="header-info">
          <span className="badge">{currentUser.role.toUpperCase()}</span>
          <h1 className="title">Rooms & Scheduling</h1>
        </div>
        <div className="header-actions">
          <button className="btn ghost" onClick={handleLogout}>
            Log out
          </button>
        </div>
      </div>

      <TabNavigation
        currentTab={tab}
        setTab={setTab}
        currentUser={currentUser}
      />

      {tab === 'book' && (
        <BookingPage
          building={building}
          setBuilding={setBuilding}
          roomQuery={roomQuery}
          setRoomQuery={setRoomQuery}
          date={date}
          setDate={setDate}
          start={start}
          setStart={setStart}
          end={end}
          setEnd={setEnd}
          availableRooms={availableRooms}
          onBook={handleBook}
        />
      )}

      {tab === 'schedule' && (
        <SchedulePage
          date={date}
          setDate={setDate}
          building={building}
          setBuilding={setBuilding}
          scheduleForDay={scheduleForDay}
        />
      )}

      {tab === 'history' && (
        <HistoryPage
          userHistory={userHistory}
          allBookings={currentUser.role === UserRole.REGISTRAR ? bookings : undefined}
          currentUser={currentUser}
          onCancel={cancelBooking}
        />
      )}

      {tab === 'users' && (
        <UsersPage
          users={users}
          currentUser={currentUser}
          editingUser={editingUser}
          addingUser={addingUser}
          error={null}
          onEditUser={handleEditUser}
          onSaveUser={handleSaveUser}
          onAddUser={handleAddUser}
          onSaveNewUser={handleSaveNewUser}
          onBlockUser={(user) => handleBlockUser(user.id)}
          onCancelEdit={() => setEditingUser(null)}
          onCancelAdd={() => setAddingUser(null)}
        />
      )}
    </div>
  )
}

// App Router component that has access to hooks
const AppRouter: React.FC = () => {
  const { login } = useAuth()

  return (
    <Routes>
      <Route path="/login" element={<LoginPage onLogin={login} />} />
      <Route
        path="/home"
        element={
          <ProtectedRoute allowedRoles={[UserRole.STAFF, UserRole.REGISTRAR]}>
            <HomeComponent />
          </ProtectedRoute>
        }
      />
      <Route
        path="/admin-panel"
        element={
          <ProtectedRoute allowedRoles={[UserRole.ADMIN]}>
            <AdminPage />
          </ProtectedRoute>
        }
      />
      <Route path="/" element={<Navigate to="/login" replace />} />
      <Route path="*" element={<Navigate to="/login" replace />} />
    </Routes>
  )
}

const AdminPage: React.FC = () => {
  const { currentUser, isLoading, logout } = useAuth()
  const navigate = useNavigate()

  if (isLoading) {
    return <div style={{ padding: '2rem', textAlign: 'center' }}>Loading…</div>
  }

  if (!currentUser) {
    return null
  }

  const handleLogout = async () => {
    await logout()
    navigate('/login', { replace: true })
  }

  return <AdminConsole onLogout={handleLogout} />
}

export default function App() {
  return (
    <AuthProvider>
      <Router>
        <AppRouter />
      </Router>
    </AuthProvider>
  )
}<|MERGE_RESOLUTION|>--- conflicted
+++ resolved
@@ -43,11 +43,8 @@
     handleBlockUser,
     setEditingUser,
     setAddingUser,
-<<<<<<< HEAD
-  } = useUsers(currentUser!)
-=======
+    error,
   } = useUsers({ autoLoad: !!canManageUsers })
->>>>>>> 86e634b9
 
   const {
     building,
@@ -85,21 +82,9 @@
     return null
   }
 
-<<<<<<< HEAD
-  // TODO: TEMPORARY FIX - Mock user for testing without auth
-  const activeUser = currentUser ?? {
-    id: 'temp',
-    name: 'Guest',
-    email: 'guest@example.com',
-    role: 'registrar' as const,
-    isBlocked: false,
-    first_name: 'Guest',
-    last_name: 'User'
-=======
   const handleLogout = async () => {
     await logout()
     navigate('/login', { replace: true })
->>>>>>> 86e634b9
   }
 
   return (
@@ -164,12 +149,12 @@
           currentUser={currentUser}
           editingUser={editingUser}
           addingUser={addingUser}
-          error={null}
+          error={error}
           onEditUser={handleEditUser}
           onSaveUser={handleSaveUser}
-          onAddUser={handleAddUser}
+          onAddUser={() => handleAddUser(currentUser)}
           onSaveNewUser={handleSaveNewUser}
-          onBlockUser={(user) => handleBlockUser(user.id)}
+          onBlockUser={handleBlockUser}
           onCancelEdit={() => setEditingUser(null)}
           onCancelAdd={() => setAddingUser(null)}
         />
