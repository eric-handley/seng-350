--- conflicted
+++ resolved
@@ -1,8 +1,5 @@
 import React from 'react'
 import { createRoot } from 'react-dom/client'
-<<<<<<< HEAD
-import App from './App'
-=======
 import LoginPage from 'src/pages/LoginPage'
 
 function App() {
@@ -12,7 +9,6 @@
     </React.StrictMode>
   );
 }
->>>>>>> 18054e78
 
 const root = document.getElementById('root')
 if (!root) throw new Error('Root element not found')
